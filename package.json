--- conflicted
+++ resolved
@@ -20,18 +20,14 @@
     "dependencies": {
         "@apidevtools/swagger-parser": "^10.1.0",
         "@genql/cli": "^6.3.3",
-<<<<<<< HEAD
         "@modelcontextprotocol/sdk": "^1.13.0",
         "express": "^5.1.0",
-        "node-fetch": "^3.3.2"
-=======
-        "@modelcontextprotocol/sdk": "^1.12.3",
         "jwt-decode": "^4.0.0",
         "node-fetch": "^3.3.2",
         "zod": "^3.25.67"
->>>>>>> 68f607a8
     },
     "devDependencies": {
+        "@types/express": "^5.0.3",
         "@types/node": "^20.10.0",
         "esbuild": "^0.25.5",
         "glob": "^11.0.2",
