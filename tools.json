{
  "tools": [
    {
      "name": "listRepositoriesByNamespace",
      "description": "List paginated repositories by namespace",
      "inputSchema": {
        "type": "object",
        "properties": {
          "namespace": {
            "type": "string",
            "description": "The namespace to list repositories from"
          },
          "page": {
            "type": "number",
            "description": "The page number to list repositories from"
          },
          "page_size": {
            "type": "number",
            "description": "The page size to list repositories from"
          },
          "ordering": {
            "type": "string",
            "enum": [
              "last_updated",
              "-last_updated",
              "name",
              "-name",
              "pull_count",
              "-pull_count"
            ],
            "description": "The ordering of the repositories. Use \"-\" to reverse the ordering. For example, \"last_updated\" will order the repositories by last updated in descending order while \"-last_updated\" will order the repositories by last updated in ascending order."
          },
          "media_types": {
            "type": "string",
            "description": "Comma-delimited list of media types. Only repositories containing one or more artifacts with one of these media types will be returned. null should be added to the list to get repositories with image artifacts to handle legacy repositories."
          },
          "content_types": {
            "type": "string",
            "description": "Comma-delimited list of content types. Only repositories containing one or more artifacts with one of these content types will be returned."
          }
        },
        "required": [
          "namespace"
        ],
        "additionalProperties": false,
        "$schema": "http://json-schema.org/draft-07/schema#"
      },
      "annotations": {
        "title": "List Repositories by Namespace"
      },
      "outputSchema": {
        "type": "object",
        "properties": {
          "count": {
            "anyOf": [
              {
                "anyOf": [
                  {
                    "not": {}
                  },
                  {
                    "type": "number"
                  }
                ]
              },
              {
                "type": "null"
              }
            ]
          },
          "next": {
            "type": [
              "string",
              "null"
            ]
          },
          "previous": {
            "type": [
              "string",
              "null"
            ]
          },
          "results": {
            "anyOf": [
              {
                "anyOf": [
                  {
                    "not": {}
                  },
                  {
                    "type": "array",
                    "items": {
                      "type": "object",
                      "properties": {
                        "name": {
                          "anyOf": [
                            {
                              "anyOf": [
                                {
                                  "not": {}
                                },
                                {
                                  "type": "string"
                                }
                              ]
                            },
                            {
                              "type": "null"
                            }
                          ],
                          "description": "The name of the repository"
                        },
                        "namespace": {
                          "anyOf": [
                            {
                              "anyOf": [
                                {
                                  "not": {}
                                },
                                {
                                  "type": "string"
                                }
                              ]
                            },
                            {
                              "type": "null"
                            }
                          ],
                          "description": "The namespace of the repository"
                        },
                        "repository_type": {
                          "anyOf": [
                            {
                              "type": "string",
                              "enum": [
                                "image",
                                "docker engine plugin"
                              ]
                            },
                            {
                              "type": "null"
                            }
                          ],
                          "description": "The type of the repository"
                        },
                        "full_description": {
                          "type": [
                            "string",
                            "null"
                          ],
                          "description": "The full description of the repository"
                        },
                        "immutable_tags_settings": {
                          "anyOf": [
                            {
                              "anyOf": [
                                {
                                  "not": {}
                                },
                                {
                                  "type": "object",
                                  "properties": {
                                    "enabled": {
                                      "type": "boolean",
                                      "description": "Whether the repository has immutable tags"
                                    },
                                    "rules": {
                                      "type": "array",
                                      "items": {
                                        "type": "string"
                                      },
                                      "description": "The rules of the immutable tags"
                                    }
                                  },
                                  "required": [
                                    "enabled",
                                    "rules"
                                  ],
                                  "additionalProperties": false
                                }
                              ]
                            },
                            {
                              "type": "null"
                            }
                          ],
                          "description": "The immutable tags settings of the repository"
                        },
                        "is_private": {
                          "anyOf": [
                            {
                              "anyOf": [
                                {
                                  "not": {}
                                },
                                {
                                  "type": "boolean"
                                }
                              ]
                            },
                            {
                              "type": "null"
                            }
                          ],
                          "description": "Whether the repository is private"
                        },
                        "status": {
                          "anyOf": [
                            {
                              "anyOf": [
                                {
                                  "not": {}
                                },
                                {
                                  "type": "number"
                                }
                              ]
                            },
                            {
                              "type": "null"
                            }
                          ],
                          "description": "The status of the repository"
                        },
                        "status_description": {
                          "anyOf": [
                            {
                              "anyOf": [
                                {
                                  "not": {}
                                },
                                {
                                  "type": "string"
                                }
                              ]
                            },
                            {
                              "type": "null"
                            }
                          ],
                          "description": "The status description of the repository"
                        },
                        "description": {
                          "anyOf": [
                            {
                              "anyOf": [
                                {
                                  "not": {}
                                },
                                {
                                  "type": "string"
                                }
                              ]
                            },
                            {
                              "type": "null"
                            }
                          ],
                          "description": "The description of the repository"
                        },
                        "star_count": {
                          "anyOf": [
                            {
                              "anyOf": [
                                {
                                  "not": {}
                                },
                                {
                                  "type": "number"
                                }
                              ]
                            },
                            {
                              "type": "null"
                            }
                          ],
                          "description": "The number of stars the repository has"
                        },
                        "pull_count": {
                          "anyOf": [
                            {
                              "anyOf": [
                                {
                                  "not": {}
                                },
                                {
                                  "type": "number"
                                }
                              ]
                            },
                            {
                              "type": "null"
                            }
                          ],
                          "description": "The number of pulls the repository has"
                        },
                        "last_updated": {
                          "anyOf": [
                            {
                              "anyOf": [
                                {
                                  "not": {}
                                },
                                {
                                  "type": "string"
                                }
                              ]
                            },
                            {
                              "type": "null"
                            }
                          ],
                          "description": "The last updated date of the repository"
                        },
                        "last_modified": {
                          "type": [
                            "string",
                            "null"
                          ],
                          "description": "The last modified date of the repository"
                        },
                        "date_registered": {
                          "anyOf": [
                            {
                              "anyOf": [
                                {
                                  "not": {}
                                },
                                {
                                  "type": "string"
                                }
                              ]
                            },
                            {
                              "type": "null"
                            }
                          ],
                          "description": "The date the repository was registered"
                        },
                        "affiliation": {
                          "anyOf": [
                            {
                              "anyOf": [
                                {
                                  "not": {}
                                },
                                {
                                  "type": "string"
                                }
                              ]
                            },
                            {
                              "type": "null"
                            }
                          ],
                          "description": "The affiliation of the repository"
                        },
                        "media_types": {
                          "anyOf": [
                            {
                              "anyOf": [
                                {
                                  "not": {}
                                },
                                {
                                  "type": "array",
                                  "items": {
                                    "type": "string"
                                  }
                                }
                              ]
                            },
                            {
                              "type": "null"
                            }
                          ],
                          "description": "The media types of the repository"
                        },
                        "content_types": {
                          "anyOf": [
                            {
                              "anyOf": [
                                {
                                  "not": {}
                                },
                                {
                                  "type": "array",
                                  "items": {
                                    "type": "string"
                                  }
                                }
                              ]
                            },
                            {
                              "type": "null"
                            }
                          ],
                          "description": "The content types of the repository"
                        },
                        "categories": {
                          "anyOf": [
                            {
                              "anyOf": [
                                {
                                  "not": {}
                                },
                                {
                                  "type": "array",
                                  "items": {
                                    "type": "object",
                                    "properties": {
                                      "name": {
                                        "type": "string",
                                        "description": "The name of the category"
                                      },
                                      "slug": {
                                        "type": "string",
                                        "description": "The slug of the category in search engine"
                                      }
                                    },
                                    "required": [
                                      "name",
                                      "slug"
                                    ],
                                    "additionalProperties": false
                                  }
                                }
                              ]
                            },
                            {
                              "type": "null"
                            }
                          ],
                          "description": "The categories of the repository"
                        },
                        "storage_size": {
                          "anyOf": [
                            {
                              "anyOf": [
                                {
                                  "not": {}
                                },
                                {
                                  "type": [
                                    "number",
                                    "null"
                                  ]
                                }
                              ]
                            },
                            {
                              "type": "null"
                            }
                          ],
                          "description": "The storage size of the repository"
                        },
                        "user": {
                          "anyOf": [
                            {
                              "anyOf": [
                                {
                                  "not": {}
                                },
                                {
                                  "type": "string"
                                }
                              ]
                            },
                            {
                              "type": "null"
                            }
                          ],
                          "description": "The user of the repository"
                        },
                        "hub_user": {
                          "anyOf": [
                            {
                              "anyOf": [
                                {
                                  "not": {}
                                },
                                {
                                  "type": "string"
                                }
                              ]
                            },
                            {
                              "type": "null"
                            }
                          ],
                          "description": "The repository username on hub"
                        },
                        "has_starred": {
                          "anyOf": [
                            {
                              "anyOf": [
                                {
                                  "not": {}
                                },
                                {
                                  "type": "boolean"
                                }
                              ]
                            },
                            {
                              "type": "null"
                            }
                          ],
                          "description": "Whether the user has starred the repository"
                        },
                        "is_automated": {
                          "anyOf": [
                            {
                              "anyOf": [
                                {
                                  "not": {}
                                },
                                {
                                  "type": "boolean"
                                }
                              ]
                            },
                            {
                              "type": "null"
                            }
                          ],
                          "description": "Whether the repository is automated"
                        },
                        "collaborator_count": {
                          "anyOf": [
                            {
                              "anyOf": [
                                {
                                  "not": {}
                                },
                                {
                                  "type": "number"
                                }
                              ]
                            },
                            {
                              "type": "null"
                            }
                          ],
                          "description": "The number of collaborators on the repository. Only valid when repository_type is 'User'"
                        },
                        "permissions": {
                          "anyOf": [
                            {
                              "anyOf": [
                                {
                                  "not": {}
                                },
                                {
                                  "type": "object",
                                  "properties": {
                                    "read": {
                                      "type": "boolean",
                                      "description": "if user can read and pull from repository"
                                    },
                                    "write": {
                                      "type": "boolean",
                                      "description": "if user can update and push to repository"
                                    },
                                    "admin": {
                                      "type": "boolean",
                                      "description": "if user is an admin of the repository"
                                    }
                                  },
                                  "required": [
                                    "read",
                                    "write",
                                    "admin"
                                  ],
                                  "additionalProperties": false
                                }
                              ]
                            },
                            {
                              "type": "null"
                            }
                          ]
                        },
                        "error": {
                          "anyOf": [
                            {
                              "anyOf": [
                                {
                                  "not": {}
                                },
                                {
                                  "type": "string"
                                }
                              ]
                            },
                            {
                              "type": "null"
                            }
                          ]
                        }
                      },
                      "additionalProperties": false
                    }
                  }
                ]
              },
              {
                "type": "null"
              }
            ]
          },
          "error": {
            "anyOf": [
              {
                "anyOf": [
                  {
                    "not": {}
                  },
                  {
                    "type": "string"
                  }
                ]
              },
              {
                "type": "null"
              }
            ]
          }
        },
        "additionalProperties": false,
        "$schema": "http://json-schema.org/draft-07/schema#"
      }
    },
    {
      "name": "createRepository",
      "description": "Create a new repository in the given namespace. User must pass the repository name and if the repository has to be public or private. Can optionally pass a description.",
      "inputSchema": {
        "type": "object",
        "properties": {
          "namespace": {
            "type": "string",
            "description": "The namespace of the repository. Required."
          },
          "name": {
            "type": "string",
            "description": "The name of the repository. Must contain a combination of alphanumeric characters and may contain the special characters ., _, or -. Letters must be lowercase. Required."
          },
          "description": {
            "type": "string",
            "description": "The description of the repository"
          },
          "is_private": {
            "type": "boolean",
            "description": "Whether the repository is private"
          },
          "full_description": {
            "type": "string",
            "maxLength": 25000,
            "description": "A detailed description of the repository"
          },
          "registry": {
            "type": "string",
            "description": "The registry to create the repository in"
          }
        },
        "required": [
          "namespace",
          "name"
        ],
        "additionalProperties": false,
        "$schema": "http://json-schema.org/draft-07/schema#"
      },
      "annotations": {
        "title": "Create Repository in namespace"
      },
      "outputSchema": {
        "type": "object",
        "properties": {
          "name": {
            "anyOf": [
              {
                "anyOf": [
                  {
                    "not": {}
                  },
                  {
                    "type": "string"
                  }
                ]
              },
              {
                "type": "null"
              }
            ],
            "description": "The name of the repository"
          },
          "namespace": {
            "anyOf": [
              {
                "anyOf": [
                  {
                    "not": {}
                  },
                  {
                    "type": "string"
                  }
                ]
              },
              {
                "type": "null"
              }
            ],
            "description": "The namespace of the repository"
          },
          "repository_type": {
            "anyOf": [
              {
                "type": "string",
                "enum": [
                  "image",
                  "docker engine plugin"
                ]
              },
              {
                "type": "null"
              }
            ],
            "description": "The type of the repository"
          },
          "full_description": {
            "type": [
              "string",
              "null"
            ],
            "description": "The full description of the repository"
          },
          "immutable_tags_settings": {
            "anyOf": [
              {
                "anyOf": [
                  {
                    "not": {}
                  },
                  {
                    "type": "object",
                    "properties": {
                      "enabled": {
                        "type": "boolean",
                        "description": "Whether the repository has immutable tags"
                      },
                      "rules": {
                        "type": "array",
                        "items": {
                          "type": "string"
                        },
                        "description": "The rules of the immutable tags"
                      }
                    },
                    "required": [
                      "enabled",
                      "rules"
                    ],
                    "additionalProperties": false
                  }
                ]
              },
              {
                "type": "null"
              }
            ],
            "description": "The immutable tags settings of the repository"
          },
          "is_private": {
            "anyOf": [
              {
                "anyOf": [
                  {
                    "not": {}
                  },
                  {
                    "type": "boolean"
                  }
                ]
              },
              {
                "type": "null"
              }
            ],
            "description": "Whether the repository is private"
          },
          "status": {
            "anyOf": [
              {
                "anyOf": [
                  {
                    "not": {}
                  },
                  {
                    "type": "number"
                  }
                ]
              },
              {
                "type": "null"
              }
            ],
            "description": "The status of the repository"
          },
          "status_description": {
            "anyOf": [
              {
                "anyOf": [
                  {
                    "not": {}
                  },
                  {
                    "type": "string"
                  }
                ]
              },
              {
                "type": "null"
              }
            ],
            "description": "The status description of the repository"
          },
          "description": {
            "anyOf": [
              {
                "anyOf": [
                  {
                    "not": {}
                  },
                  {
                    "type": "string"
                  }
                ]
              },
              {
                "type": "null"
              }
            ],
            "description": "The description of the repository"
          },
          "star_count": {
            "anyOf": [
              {
                "anyOf": [
                  {
                    "not": {}
                  },
                  {
                    "type": "number"
                  }
                ]
              },
              {
                "type": "null"
              }
            ],
            "description": "The number of stars the repository has"
          },
          "pull_count": {
            "anyOf": [
              {
                "anyOf": [
                  {
                    "not": {}
                  },
                  {
                    "type": "number"
                  }
                ]
              },
              {
                "type": "null"
              }
            ],
            "description": "The number of pulls the repository has"
          },
          "last_updated": {
            "anyOf": [
              {
                "anyOf": [
                  {
                    "not": {}
                  },
                  {
                    "type": "string"
                  }
                ]
              },
              {
                "type": "null"
              }
            ],
            "description": "The last updated date of the repository"
          },
          "last_modified": {
            "type": [
              "string",
              "null"
            ],
            "description": "The last modified date of the repository"
          },
          "date_registered": {
            "anyOf": [
              {
                "anyOf": [
                  {
                    "not": {}
                  },
                  {
                    "type": "string"
                  }
                ]
              },
              {
                "type": "null"
              }
            ],
            "description": "The date the repository was registered"
          },
          "affiliation": {
            "anyOf": [
              {
                "anyOf": [
                  {
                    "not": {}
                  },
                  {
                    "type": "string"
                  }
                ]
              },
              {
                "type": "null"
              }
            ],
            "description": "The affiliation of the repository"
          },
          "media_types": {
            "anyOf": [
              {
                "anyOf": [
                  {
                    "not": {}
                  },
                  {
                    "type": "array",
                    "items": {
                      "type": "string"
                    }
                  }
                ]
              },
              {
                "type": "null"
              }
            ],
            "description": "The media types of the repository"
          },
          "content_types": {
            "anyOf": [
              {
                "anyOf": [
                  {
                    "not": {}
                  },
                  {
                    "type": "array",
                    "items": {
                      "type": "string"
                    }
                  }
                ]
              },
              {
                "type": "null"
              }
            ],
            "description": "The content types of the repository"
          },
          "categories": {
            "anyOf": [
              {
                "anyOf": [
                  {
                    "not": {}
                  },
                  {
                    "type": "array",
                    "items": {
                      "type": "object",
                      "properties": {
                        "name": {
                          "type": "string",
                          "description": "The name of the category"
                        },
                        "slug": {
                          "type": "string",
                          "description": "The slug of the category in search engine"
                        }
                      },
                      "required": [
                        "name",
                        "slug"
                      ],
                      "additionalProperties": false
                    }
                  }
                ]
              },
              {
                "type": "null"
              }
            ],
            "description": "The categories of the repository"
          },
          "storage_size": {
            "anyOf": [
              {
                "anyOf": [
                  {
                    "not": {}
                  },
                  {
                    "type": [
                      "number",
                      "null"
                    ]
                  }
                ]
              },
              {
                "type": "null"
              }
            ],
            "description": "The storage size of the repository"
          },
          "user": {
            "anyOf": [
              {
                "anyOf": [
                  {
                    "not": {}
                  },
                  {
                    "type": "string"
                  }
                ]
              },
              {
                "type": "null"
              }
            ],
            "description": "The user of the repository"
          },
          "hub_user": {
            "anyOf": [
              {
                "anyOf": [
                  {
                    "not": {}
                  },
                  {
                    "type": "string"
                  }
                ]
              },
              {
                "type": "null"
              }
            ],
            "description": "The repository username on hub"
          },
          "has_starred": {
            "anyOf": [
              {
                "anyOf": [
                  {
                    "not": {}
                  },
                  {
                    "type": "boolean"
                  }
                ]
              },
              {
                "type": "null"
              }
            ],
            "description": "Whether the user has starred the repository"
          },
          "is_automated": {
            "anyOf": [
              {
                "anyOf": [
                  {
                    "not": {}
                  },
                  {
                    "type": "boolean"
                  }
                ]
              },
              {
                "type": "null"
              }
            ],
            "description": "Whether the repository is automated"
          },
          "collaborator_count": {
            "anyOf": [
              {
                "anyOf": [
                  {
                    "not": {}
                  },
                  {
                    "type": "number"
                  }
                ]
              },
              {
                "type": "null"
              }
            ],
            "description": "The number of collaborators on the repository. Only valid when repository_type is 'User'"
          },
          "permissions": {
            "anyOf": [
              {
                "anyOf": [
                  {
                    "not": {}
                  },
                  {
                    "type": "object",
                    "properties": {
                      "read": {
                        "type": "boolean",
                        "description": "if user can read and pull from repository"
                      },
                      "write": {
                        "type": "boolean",
                        "description": "if user can update and push to repository"
                      },
                      "admin": {
                        "type": "boolean",
                        "description": "if user is an admin of the repository"
                      }
                    },
                    "required": [
                      "read",
                      "write",
                      "admin"
                    ],
                    "additionalProperties": false
                  }
                ]
              },
              {
                "type": "null"
              }
            ]
          },
          "error": {
            "anyOf": [
              {
                "anyOf": [
                  {
                    "not": {}
                  },
                  {
                    "type": "string"
                  }
                ]
              },
              {
                "type": "null"
              }
            ]
          }
        },
        "additionalProperties": false,
        "$schema": "http://json-schema.org/draft-07/schema#"
      }
    },
    {
      "name": "getRepositoryInfo",
      "description": "Get the details of a repository in the given namespace.",
      "inputSchema": {
        "type": "object",
        "properties": {
          "namespace": {
            "type": "string"
          },
          "repository": {
            "type": "string"
          }
        },
        "required": [
          "namespace",
          "repository"
        ],
        "additionalProperties": false,
        "$schema": "http://json-schema.org/draft-07/schema#"
      },
      "annotations": {
        "title": "Get Repository Info"
      },
      "outputSchema": {
        "type": "object",
        "properties": {
          "name": {
            "anyOf": [
              {
                "anyOf": [
                  {
                    "not": {}
                  },
                  {
                    "type": "string"
                  }
                ]
              },
              {
                "type": "null"
              }
            ],
            "description": "The name of the repository"
          },
          "namespace": {
            "anyOf": [
              {
                "anyOf": [
                  {
                    "not": {}
                  },
                  {
                    "type": "string"
                  }
                ]
              },
              {
                "type": "null"
              }
            ],
            "description": "The namespace of the repository"
          },
          "repository_type": {
            "anyOf": [
              {
                "type": "string",
                "enum": [
                  "image",
                  "docker engine plugin"
                ]
              },
              {
                "type": "null"
              }
            ],
            "description": "The type of the repository"
          },
          "full_description": {
            "type": [
              "string",
              "null"
            ],
            "description": "The full description of the repository"
          },
          "immutable_tags_settings": {
            "anyOf": [
              {
                "anyOf": [
                  {
                    "not": {}
                  },
                  {
                    "type": "object",
                    "properties": {
                      "enabled": {
                        "type": "boolean",
                        "description": "Whether the repository has immutable tags"
                      },
                      "rules": {
                        "type": "array",
                        "items": {
                          "type": "string"
                        },
                        "description": "The rules of the immutable tags"
                      }
                    },
                    "required": [
                      "enabled",
                      "rules"
                    ],
                    "additionalProperties": false
                  }
                ]
              },
              {
                "type": "null"
              }
            ],
            "description": "The immutable tags settings of the repository"
          },
          "is_private": {
            "anyOf": [
              {
                "anyOf": [
                  {
                    "not": {}
                  },
                  {
                    "type": "boolean"
                  }
                ]
              },
              {
                "type": "null"
              }
            ],
            "description": "Whether the repository is private"
          },
          "status": {
            "anyOf": [
              {
                "anyOf": [
                  {
                    "not": {}
                  },
                  {
                    "type": "number"
                  }
                ]
              },
              {
                "type": "null"
              }
            ],
            "description": "The status of the repository"
          },
          "status_description": {
            "anyOf": [
              {
                "anyOf": [
                  {
                    "not": {}
                  },
                  {
                    "type": "string"
                  }
                ]
              },
              {
                "type": "null"
              }
            ],
            "description": "The status description of the repository"
          },
          "description": {
            "anyOf": [
              {
                "anyOf": [
                  {
                    "not": {}
                  },
                  {
                    "type": "string"
                  }
                ]
              },
              {
                "type": "null"
              }
            ],
            "description": "The description of the repository"
          },
          "star_count": {
            "anyOf": [
              {
                "anyOf": [
                  {
                    "not": {}
                  },
                  {
                    "type": "number"
                  }
                ]
              },
              {
                "type": "null"
              }
            ],
            "description": "The number of stars the repository has"
          },
          "pull_count": {
            "anyOf": [
              {
                "anyOf": [
                  {
                    "not": {}
                  },
                  {
                    "type": "number"
                  }
                ]
              },
              {
                "type": "null"
              }
            ],
            "description": "The number of pulls the repository has"
          },
          "last_updated": {
            "anyOf": [
              {
                "anyOf": [
                  {
                    "not": {}
                  },
                  {
                    "type": "string"
                  }
                ]
              },
              {
                "type": "null"
              }
            ],
            "description": "The last updated date of the repository"
          },
          "last_modified": {
            "type": [
              "string",
              "null"
            ],
            "description": "The last modified date of the repository"
          },
          "date_registered": {
            "anyOf": [
              {
                "anyOf": [
                  {
                    "not": {}
                  },
                  {
                    "type": "string"
                  }
                ]
              },
              {
                "type": "null"
              }
            ],
            "description": "The date the repository was registered"
          },
          "affiliation": {
            "anyOf": [
              {
                "anyOf": [
                  {
                    "not": {}
                  },
                  {
                    "type": "string"
                  }
                ]
              },
              {
                "type": "null"
              }
            ],
            "description": "The affiliation of the repository"
          },
          "media_types": {
            "anyOf": [
              {
                "anyOf": [
                  {
                    "not": {}
                  },
                  {
                    "type": "array",
                    "items": {
                      "type": "string"
                    }
                  }
                ]
              },
              {
                "type": "null"
              }
            ],
            "description": "The media types of the repository"
          },
          "content_types": {
            "anyOf": [
              {
                "anyOf": [
                  {
                    "not": {}
                  },
                  {
                    "type": "array",
                    "items": {
                      "type": "string"
                    }
                  }
                ]
              },
              {
                "type": "null"
              }
            ],
            "description": "The content types of the repository"
          },
          "categories": {
            "anyOf": [
              {
                "anyOf": [
                  {
                    "not": {}
                  },
                  {
                    "type": "array",
                    "items": {
                      "type": "object",
                      "properties": {
                        "name": {
                          "type": "string",
                          "description": "The name of the category"
                        },
                        "slug": {
                          "type": "string",
                          "description": "The slug of the category in search engine"
                        }
                      },
                      "required": [
                        "name",
                        "slug"
                      ],
                      "additionalProperties": false
                    }
                  }
                ]
              },
              {
                "type": "null"
              }
            ],
            "description": "The categories of the repository"
          },
          "storage_size": {
            "anyOf": [
              {
                "anyOf": [
                  {
                    "not": {}
                  },
                  {
                    "type": [
                      "number",
                      "null"
                    ]
                  }
                ]
              },
              {
                "type": "null"
              }
            ],
            "description": "The storage size of the repository"
          },
          "user": {
            "anyOf": [
              {
                "anyOf": [
                  {
                    "not": {}
                  },
                  {
                    "type": "string"
                  }
                ]
              },
              {
                "type": "null"
              }
            ],
            "description": "The user of the repository"
          },
          "hub_user": {
            "anyOf": [
              {
                "anyOf": [
                  {
                    "not": {}
                  },
                  {
                    "type": "string"
                  }
                ]
              },
              {
                "type": "null"
              }
            ],
            "description": "The repository username on hub"
          },
          "has_starred": {
            "anyOf": [
              {
                "anyOf": [
                  {
                    "not": {}
                  },
                  {
                    "type": "boolean"
                  }
                ]
              },
              {
                "type": "null"
              }
            ],
            "description": "Whether the user has starred the repository"
          },
          "is_automated": {
            "anyOf": [
              {
                "anyOf": [
                  {
                    "not": {}
                  },
                  {
                    "type": "boolean"
                  }
                ]
              },
              {
                "type": "null"
              }
            ],
            "description": "Whether the repository is automated"
          },
          "collaborator_count": {
            "anyOf": [
              {
                "anyOf": [
                  {
                    "not": {}
                  },
                  {
                    "type": "number"
                  }
                ]
              },
              {
                "type": "null"
              }
            ],
            "description": "The number of collaborators on the repository. Only valid when repository_type is 'User'"
          },
          "permissions": {
            "anyOf": [
              {
                "anyOf": [
                  {
                    "not": {}
                  },
                  {
                    "type": "object",
                    "properties": {
                      "read": {
                        "type": "boolean",
                        "description": "if user can read and pull from repository"
                      },
                      "write": {
                        "type": "boolean",
                        "description": "if user can update and push to repository"
                      },
                      "admin": {
                        "type": "boolean",
                        "description": "if user is an admin of the repository"
                      }
                    },
                    "required": [
                      "read",
                      "write",
                      "admin"
                    ],
                    "additionalProperties": false
                  }
                ]
              },
              {
                "type": "null"
              }
            ]
          },
          "error": {
            "anyOf": [
              {
                "anyOf": [
                  {
                    "not": {}
                  },
                  {
                    "type": "string"
                  }
                ]
              },
              {
                "type": "null"
              }
            ]
          }
        },
        "additionalProperties": false,
        "$schema": "http://json-schema.org/draft-07/schema#"
      }
    },
    {
      "name": "updateRepositoryInfo",
      "description": "Update the details of a repository in the given namespace.",
      "inputSchema": {
        "type": "object",
        "properties": {
          "namespace": {
            "type": "string"
          },
          "repository": {
            "type": "string"
          },
          "description": {
            "type": "string"
          },
          "full_description": {
            "type": "string",
            "maxLength": 25000
          },
          "status": {
            "type": "number"
          }
        },
        "required": [
          "namespace",
          "repository"
        ],
        "additionalProperties": false,
        "$schema": "http://json-schema.org/draft-07/schema#"
      },
      "annotations": {
        "title": "Get Repository Info"
      },
      "outputSchema": {
        "type": "object",
        "properties": {
          "name": {
            "anyOf": [
              {
                "anyOf": [
                  {
                    "not": {}
                  },
                  {
                    "type": "string"
                  }
                ]
              },
              {
                "type": "null"
              }
            ],
            "description": "The name of the repository"
          },
          "namespace": {
            "anyOf": [
              {
                "anyOf": [
                  {
                    "not": {}
                  },
                  {
                    "type": "string"
                  }
                ]
              },
              {
                "type": "null"
              }
            ],
            "description": "The namespace of the repository"
          },
          "repository_type": {
            "anyOf": [
              {
                "type": "string",
                "enum": [
                  "image",
                  "docker engine plugin"
                ]
              },
              {
                "type": "null"
              }
            ],
            "description": "The type of the repository"
          },
          "full_description": {
            "type": [
              "string",
              "null"
            ],
            "description": "The full description of the repository"
          },
          "immutable_tags_settings": {
            "anyOf": [
              {
                "anyOf": [
                  {
                    "not": {}
                  },
                  {
                    "type": "object",
                    "properties": {
                      "enabled": {
                        "type": "boolean",
                        "description": "Whether the repository has immutable tags"
                      },
                      "rules": {
                        "type": "array",
                        "items": {
                          "type": "string"
                        },
                        "description": "The rules of the immutable tags"
                      }
                    },
                    "required": [
                      "enabled",
                      "rules"
                    ],
                    "additionalProperties": false
                  }
                ]
              },
              {
                "type": "null"
              }
            ],
            "description": "The immutable tags settings of the repository"
          },
          "is_private": {
            "anyOf": [
              {
                "anyOf": [
                  {
                    "not": {}
                  },
                  {
                    "type": "boolean"
                  }
                ]
              },
              {
                "type": "null"
              }
            ],
            "description": "Whether the repository is private"
          },
          "status": {
            "anyOf": [
              {
                "anyOf": [
                  {
                    "not": {}
                  },
                  {
                    "type": "number"
                  }
                ]
              },
              {
                "type": "null"
              }
            ],
            "description": "The status of the repository"
          },
          "status_description": {
            "anyOf": [
              {
                "anyOf": [
                  {
                    "not": {}
                  },
                  {
                    "type": "string"
                  }
                ]
              },
              {
                "type": "null"
              }
            ],
            "description": "The status description of the repository"
          },
          "description": {
            "anyOf": [
              {
                "anyOf": [
                  {
                    "not": {}
                  },
                  {
                    "type": "string"
                  }
                ]
              },
              {
                "type": "null"
              }
            ],
            "description": "The description of the repository"
          },
          "star_count": {
            "anyOf": [
              {
                "anyOf": [
                  {
                    "not": {}
                  },
                  {
                    "type": "number"
                  }
                ]
              },
              {
                "type": "null"
              }
            ],
            "description": "The number of stars the repository has"
          },
          "pull_count": {
            "anyOf": [
              {
                "anyOf": [
                  {
                    "not": {}
                  },
                  {
                    "type": "number"
                  }
                ]
              },
              {
                "type": "null"
              }
            ],
            "description": "The number of pulls the repository has"
          },
          "last_updated": {
            "anyOf": [
              {
                "anyOf": [
                  {
                    "not": {}
                  },
                  {
                    "type": "string"
                  }
                ]
              },
              {
                "type": "null"
              }
            ],
            "description": "The last updated date of the repository"
          },
          "last_modified": {
            "type": [
              "string",
              "null"
            ],
            "description": "The last modified date of the repository"
          },
          "date_registered": {
            "anyOf": [
              {
                "anyOf": [
                  {
                    "not": {}
                  },
                  {
                    "type": "string"
                  }
                ]
              },
              {
                "type": "null"
              }
            ],
            "description": "The date the repository was registered"
          },
          "affiliation": {
            "anyOf": [
              {
                "anyOf": [
                  {
                    "not": {}
                  },
                  {
                    "type": "string"
                  }
                ]
              },
              {
                "type": "null"
              }
            ],
            "description": "The affiliation of the repository"
          },
          "media_types": {
            "anyOf": [
              {
                "anyOf": [
                  {
                    "not": {}
                  },
                  {
                    "type": "array",
                    "items": {
                      "type": "string"
                    }
                  }
                ]
              },
              {
                "type": "null"
              }
            ],
            "description": "The media types of the repository"
          },
          "content_types": {
            "anyOf": [
              {
                "anyOf": [
                  {
                    "not": {}
                  },
                  {
                    "type": "array",
                    "items": {
                      "type": "string"
                    }
                  }
                ]
              },
              {
                "type": "null"
              }
            ],
            "description": "The content types of the repository"
          },
          "categories": {
            "anyOf": [
              {
                "anyOf": [
                  {
                    "not": {}
                  },
                  {
                    "type": "array",
                    "items": {
                      "type": "object",
                      "properties": {
                        "name": {
                          "type": "string",
                          "description": "The name of the category"
                        },
                        "slug": {
                          "type": "string",
                          "description": "The slug of the category in search engine"
                        }
                      },
                      "required": [
                        "name",
                        "slug"
                      ],
                      "additionalProperties": false
                    }
                  }
                ]
              },
              {
                "type": "null"
              }
            ],
            "description": "The categories of the repository"
          },
          "storage_size": {
            "anyOf": [
              {
                "anyOf": [
                  {
                    "not": {}
                  },
                  {
                    "type": [
                      "number",
                      "null"
                    ]
                  }
                ]
              },
              {
                "type": "null"
              }
            ],
            "description": "The storage size of the repository"
          },
          "user": {
            "anyOf": [
              {
                "anyOf": [
                  {
                    "not": {}
                  },
                  {
                    "type": "string"
                  }
                ]
              },
              {
                "type": "null"
              }
            ],
            "description": "The user of the repository"
          },
          "hub_user": {
            "anyOf": [
              {
                "anyOf": [
                  {
                    "not": {}
                  },
                  {
                    "type": "string"
                  }
                ]
              },
              {
                "type": "null"
              }
            ],
            "description": "The repository username on hub"
          },
          "has_starred": {
            "anyOf": [
              {
                "anyOf": [
                  {
                    "not": {}
                  },
                  {
                    "type": "boolean"
                  }
                ]
              },
              {
                "type": "null"
              }
            ],
            "description": "Whether the user has starred the repository"
          },
          "is_automated": {
            "anyOf": [
              {
                "anyOf": [
                  {
                    "not": {}
                  },
                  {
                    "type": "boolean"
                  }
                ]
              },
              {
                "type": "null"
              }
            ],
            "description": "Whether the repository is automated"
          },
          "collaborator_count": {
            "anyOf": [
              {
                "anyOf": [
                  {
                    "not": {}
                  },
                  {
                    "type": "number"
                  }
                ]
              },
              {
                "type": "null"
              }
            ],
            "description": "The number of collaborators on the repository. Only valid when repository_type is 'User'"
          },
          "permissions": {
            "anyOf": [
              {
                "anyOf": [
                  {
                    "not": {}
                  },
                  {
                    "type": "object",
                    "properties": {
                      "read": {
                        "type": "boolean",
                        "description": "if user can read and pull from repository"
                      },
                      "write": {
                        "type": "boolean",
                        "description": "if user can update and push to repository"
                      },
                      "admin": {
                        "type": "boolean",
                        "description": "if user is an admin of the repository"
                      }
                    },
                    "required": [
                      "read",
                      "write",
                      "admin"
                    ],
                    "additionalProperties": false
                  }
                ]
              },
              {
                "type": "null"
              }
            ]
          },
          "error": {
            "anyOf": [
              {
                "anyOf": [
                  {
                    "not": {}
                  },
                  {
                    "type": "string"
                  }
                ]
              },
              {
                "type": "null"
              }
            ]
          }
        },
        "additionalProperties": false,
        "$schema": "http://json-schema.org/draft-07/schema#"
      }
    },
    {
      "name": "checkRepository",
      "description": "Check if a repository exists in the given namespace.",
      "inputSchema": {
        "type": "object",
        "properties": {
          "namespace": {
            "type": "string"
          },
          "repository": {
            "type": "string"
          }
        },
        "required": [
          "namespace",
          "repository"
        ],
        "additionalProperties": false,
        "$schema": "http://json-schema.org/draft-07/schema#"
      },
      "annotations": {
        "title": "Check Repository Exists"
      }
    },
    {
      "name": "listRepositoryTags",
      "description": "List paginated tags by repository",
      "inputSchema": {
        "type": "object",
        "properties": {
          "namespace": {
            "type": "string",
            "description": "The namespace of the repository. If not provided the 'library' namespace will be used for official images."
          },
          "repository": {
            "type": "string",
            "description": "The repository to list tags from"
          },
          "page": {
            "type": "number",
            "description": "The page number to list tags from"
          },
          "page_size": {
            "type": "number",
            "description": "The page size to list tags from"
          },
          "architecture": {
            "type": "string",
            "description": "The architecture to list tags from. If not provided, all architectures will be listed."
          },
          "os": {
            "type": "string",
            "description": "The operating system to list tags from. If not provided, all operating systems will be listed."
          }
        },
        "required": [
          "repository"
        ],
        "additionalProperties": false,
        "$schema": "http://json-schema.org/draft-07/schema#"
      },
      "annotations": {
        "title": "List Repository Tags"
      },
      "outputSchema": {
        "type": "object",
        "properties": {
          "count": {
            "anyOf": [
              {
                "anyOf": [
                  {
                    "not": {}
                  },
                  {
                    "type": "number"
                  }
                ]
              },
              {
                "type": "null"
              }
            ]
          },
          "next": {
            "type": [
              "string",
              "null"
            ]
          },
          "previous": {
            "type": [
              "string",
              "null"
            ]
          },
          "results": {
            "anyOf": [
              {
                "anyOf": [
                  {
                    "not": {}
                  },
                  {
                    "type": "array",
                    "items": {
                      "type": "object",
                      "properties": {
                        "id": {
                          "anyOf": [
                            {
                              "anyOf": [
                                {
                                  "not": {}
                                },
                                {
                                  "type": "number"
                                }
                              ]
                            },
                            {
                              "type": "null"
                            }
                          ],
                          "description": "The tag ID"
                        },
                        "images": {
                          "anyOf": [
                            {
                              "anyOf": [
                                {
                                  "not": {}
                                },
                                {
                                  "type": "array",
                                  "items": {
                                    "type": "object",
                                    "properties": {
                                      "architecture": {
                                        "type": "string",
                                        "description": "The architecture of the tag"
                                      },
                                      "features": {
                                        "type": "string",
                                        "description": "The features of the tag"
                                      },
                                      "variant": {
                                        "anyOf": [
                                          {
                                            "anyOf": [
                                              {
                                                "not": {}
                                              },
                                              {
                                                "type": "string"
                                              }
                                            ]
                                          },
                                          {
                                            "type": "null"
                                          }
                                        ],
                                        "description": "The variant of the tag"
                                      },
                                      "digest": {
                                        "type": [
                                          "string",
                                          "null"
                                        ],
                                        "description": "image layer digest"
                                      },
                                      "layers": {
                                        "type": "array",
                                        "items": {
                                          "type": "object",
                                          "properties": {
                                            "digest": {
                                              "type": "string",
                                              "description": "The digest of the layer"
                                            },
                                            "size": {
                                              "type": "number",
                                              "description": "The size of the layer"
                                            },
                                            "instruction": {
                                              "type": "string",
                                              "description": "Dockerfile instruction"
                                            }
                                          },
                                          "required": [
                                            "digest",
                                            "size",
                                            "instruction"
                                          ],
                                          "additionalProperties": false
                                        }
                                      },
                                      "os": {
                                        "type": [
                                          "string",
                                          "null"
                                        ],
                                        "description": "operating system of the tagged image"
                                      },
                                      "os_features": {
                                        "type": [
                                          "string",
                                          "null"
                                        ],
                                        "description": "features of the operating system of the tagged image"
                                      },
                                      "os_version": {
                                        "type": [
                                          "string",
                                          "null"
                                        ],
                                        "description": "version of the operating system of the tagged image"
                                      },
                                      "size": {
                                        "type": "number",
                                        "description": "size of the image"
                                      },
                                      "status": {
                                        "type": "string",
                                        "enum": [
                                          "active",
                                          "inactive"
                                        ],
                                        "description": "status of the image"
                                      },
                                      "last_pulled": {
                                        "type": [
                                          "string",
                                          "null"
                                        ],
                                        "description": "datetime of last pull"
                                      },
                                      "last_pushed": {
                                        "type": [
                                          "string",
                                          "null"
                                        ],
                                        "description": "datetime of last push"
                                      }
                                    },
                                    "required": [
                                      "architecture",
                                      "features",
                                      "digest",
                                      "os",
                                      "os_features",
                                      "os_version",
                                      "size",
                                      "status",
                                      "last_pulled",
                                      "last_pushed"
                                    ],
                                    "additionalProperties": false
                                  }
                                }
                              ]
                            },
                            {
                              "type": "null"
                            }
                          ]
                        },
                        "creator": {
                          "anyOf": [
                            {
                              "anyOf": [
                                {
                                  "not": {}
                                },
                                {
                                  "type": "number"
                                }
                              ]
                            },
                            {
                              "type": "null"
                            }
                          ],
                          "description": "ID of the user that pushed the tag"
                        },
                        "last_updated": {
                          "anyOf": [
                            {
                              "anyOf": [
                                {
                                  "not": {}
                                },
                                {
                                  "type": "string"
                                }
                              ]
                            },
                            {
                              "type": "null"
                            }
                          ],
                          "description": "The last updated date of the tag"
                        },
                        "last_updater": {
                          "anyOf": [
                            {
                              "anyOf": [
                                {
                                  "not": {}
                                },
                                {
                                  "type": "number"
                                }
                              ]
                            },
                            {
                              "type": "null"
                            }
                          ],
                          "description": "ID of the last user that updated the tag"
                        },
                        "last_updater_username": {
                          "anyOf": [
                            {
                              "anyOf": [
                                {
                                  "not": {}
                                },
                                {
                                  "type": "string"
                                }
                              ]
                            },
                            {
                              "type": "null"
                            }
                          ],
                          "description": "Hub username of the user that updated the tag"
                        },
                        "name": {
                          "anyOf": [
                            {
                              "anyOf": [
                                {
                                  "not": {}
                                },
                                {
                                  "type": "string"
                                }
                              ]
                            },
                            {
                              "type": "null"
                            }
                          ],
                          "description": "The name of the tag"
                        },
                        "repository": {
                          "anyOf": [
                            {
                              "anyOf": [
                                {
                                  "not": {}
                                },
                                {
                                  "type": "number"
                                }
                              ]
                            },
                            {
                              "type": "null"
                            }
                          ],
                          "description": "The repository ID"
                        },
                        "full_size": {
                          "anyOf": [
                            {
                              "anyOf": [
                                {
                                  "not": {}
                                },
                                {
                                  "type": "number"
                                }
                              ]
                            },
                            {
                              "type": "null"
                            }
                          ],
                          "description": "compressed size (sum of all layers) of the tagged image"
                        },
                        "v2": {
                          "anyOf": [
                            {
                              "anyOf": [
                                {
                                  "not": {}
                                },
                                {
                                  "type": "boolean"
                                }
                              ]
                            },
                            {
                              "type": "null"
                            }
                          ],
                          "description": "Repository API version"
                        },
                        "tag_status": {
                          "anyOf": [
                            {
                              "anyOf": [
                                {
                                  "not": {}
                                },
                                {
                                  "type": "string",
                                  "enum": [
                                    "active",
                                    "inactive"
                                  ]
                                }
                              ]
                            },
                            {
                              "type": "null"
                            }
                          ],
                          "description": "whether a tag has been pushed to or pulled in the past month"
                        },
                        "tag_last_pulled": {
                          "anyOf": [
                            {
                              "anyOf": [
                                {
                                  "not": {}
                                },
                                {
                                  "type": "string"
                                }
                              ]
                            },
                            {
                              "type": "null"
                            }
                          ],
                          "description": "datetime of last pull"
                        },
                        "tag_last_pushed": {
                          "anyOf": [
                            {
                              "anyOf": [
                                {
                                  "not": {}
                                },
                                {
                                  "type": "string"
                                }
                              ]
                            },
                            {
                              "type": "null"
                            }
                          ],
                          "description": "datetime of last push"
                        },
                        "media_type": {
                          "anyOf": [
                            {
                              "anyOf": [
                                {
                                  "not": {}
                                },
                                {
                                  "type": "string"
                                }
                              ]
                            },
                            {
                              "type": "null"
                            }
                          ],
                          "description": "media type of this tagged artifact"
                        },
                        "content_type": {
                          "anyOf": [
                            {
                              "anyOf": [
                                {
                                  "not": {}
                                },
                                {
                                  "type": "string",
                                  "enum": [
                                    "image",
                                    "plugin",
                                    "helm",
                                    "volume",
                                    "wasm",
                                    "unrecognized"
                                  ]
                                }
                              ]
                            },
                            {
                              "type": "null"
                            }
                          ],
                          "description": "Content type of a tagged artifact based on it's media type. unrecognized means the media type is unrecognized by Docker Hub."
                        },
                        "digest": {
                          "anyOf": [
                            {
                              "anyOf": [
                                {
                                  "not": {}
                                },
                                {
                                  "type": "string"
                                }
                              ]
                            },
                            {
                              "type": "null"
                            }
                          ],
                          "description": "The digest of the tag"
                        },
                        "error": {
                          "anyOf": [
                            {
                              "anyOf": [
                                {
                                  "not": {}
                                },
                                {
                                  "type": "string"
                                }
                              ]
                            },
                            {
                              "type": "null"
                            }
                          ]
                        }
                      },
                      "additionalProperties": false
                    }
                  }
                ]
              },
              {
                "type": "null"
              }
            ]
          },
          "error": {
            "anyOf": [
              {
                "anyOf": [
                  {
                    "not": {}
                  },
                  {
                    "type": "string"
                  }
                ]
              },
              {
                "type": "null"
              }
            ]
          }
        },
        "additionalProperties": false,
        "$schema": "http://json-schema.org/draft-07/schema#"
      }
    },
    {
      "name": "getRepositoryTag",
      "description": "Get the details of a tag in a repository. It can be use to show the latest tag details for example.",
      "inputSchema": {
        "type": "object",
        "properties": {
          "namespace": {
            "type": "string"
          },
          "repository": {
            "type": "string"
          },
          "tag": {
            "type": "string"
          }
        },
        "required": [
          "namespace",
          "repository",
          "tag"
        ],
        "additionalProperties": false,
        "$schema": "http://json-schema.org/draft-07/schema#"
      },
      "annotations": {
        "title": "Get Repository Tag"
      },
      "outputSchema": {
        "type": "object",
        "properties": {
          "id": {
            "anyOf": [
              {
                "anyOf": [
                  {
                    "not": {}
                  },
                  {
                    "type": "number"
                  }
                ]
              },
              {
                "type": "null"
              }
            ],
            "description": "The tag ID"
          },
          "images": {
            "anyOf": [
              {
                "anyOf": [
                  {
                    "not": {}
                  },
                  {
                    "type": "array",
                    "items": {
                      "type": "object",
                      "properties": {
                        "architecture": {
                          "type": "string",
                          "description": "The architecture of the tag"
                        },
                        "features": {
                          "type": "string",
                          "description": "The features of the tag"
                        },
                        "variant": {
                          "anyOf": [
                            {
                              "anyOf": [
                                {
                                  "not": {}
                                },
                                {
                                  "type": "string"
                                }
                              ]
                            },
                            {
                              "type": "null"
                            }
                          ],
                          "description": "The variant of the tag"
                        },
                        "digest": {
                          "type": [
                            "string",
                            "null"
                          ],
                          "description": "image layer digest"
                        },
                        "layers": {
                          "type": "array",
                          "items": {
                            "type": "object",
                            "properties": {
                              "digest": {
                                "type": "string",
                                "description": "The digest of the layer"
                              },
                              "size": {
                                "type": "number",
                                "description": "The size of the layer"
                              },
                              "instruction": {
                                "type": "string",
                                "description": "Dockerfile instruction"
                              }
                            },
                            "required": [
                              "digest",
                              "size",
                              "instruction"
                            ],
                            "additionalProperties": false
                          }
                        },
                        "os": {
                          "type": [
                            "string",
                            "null"
                          ],
                          "description": "operating system of the tagged image"
                        },
                        "os_features": {
                          "type": [
                            "string",
                            "null"
                          ],
                          "description": "features of the operating system of the tagged image"
                        },
                        "os_version": {
                          "type": [
                            "string",
                            "null"
                          ],
                          "description": "version of the operating system of the tagged image"
                        },
                        "size": {
                          "type": "number",
                          "description": "size of the image"
                        },
                        "status": {
                          "type": "string",
                          "enum": [
                            "active",
                            "inactive"
                          ],
                          "description": "status of the image"
                        },
                        "last_pulled": {
                          "type": [
                            "string",
                            "null"
                          ],
                          "description": "datetime of last pull"
                        },
                        "last_pushed": {
                          "type": [
                            "string",
                            "null"
                          ],
                          "description": "datetime of last push"
                        }
                      },
                      "required": [
                        "architecture",
                        "features",
                        "digest",
                        "os",
                        "os_features",
                        "os_version",
                        "size",
                        "status",
                        "last_pulled",
                        "last_pushed"
                      ],
                      "additionalProperties": false
                    }
                  }
                ]
              },
              {
                "type": "null"
              }
            ]
          },
          "creator": {
            "anyOf": [
              {
                "anyOf": [
                  {
                    "not": {}
                  },
                  {
                    "type": "number"
                  }
                ]
              },
              {
                "type": "null"
              }
            ],
            "description": "ID of the user that pushed the tag"
          },
          "last_updated": {
            "anyOf": [
              {
                "anyOf": [
                  {
                    "not": {}
                  },
                  {
                    "type": "string"
                  }
                ]
              },
              {
                "type": "null"
              }
            ],
            "description": "The last updated date of the tag"
          },
          "last_updater": {
            "anyOf": [
              {
                "anyOf": [
                  {
                    "not": {}
                  },
                  {
                    "type": "number"
                  }
                ]
              },
              {
                "type": "null"
              }
            ],
            "description": "ID of the last user that updated the tag"
          },
          "last_updater_username": {
            "anyOf": [
              {
                "anyOf": [
                  {
                    "not": {}
                  },
                  {
                    "type": "string"
                  }
                ]
              },
              {
                "type": "null"
              }
            ],
            "description": "Hub username of the user that updated the tag"
          },
          "name": {
            "anyOf": [
              {
                "anyOf": [
                  {
                    "not": {}
                  },
                  {
                    "type": "string"
                  }
                ]
              },
              {
                "type": "null"
              }
            ],
            "description": "The name of the tag"
          },
          "repository": {
            "anyOf": [
              {
                "anyOf": [
                  {
                    "not": {}
                  },
                  {
                    "type": "number"
                  }
                ]
              },
              {
                "type": "null"
              }
            ],
            "description": "The repository ID"
          },
          "full_size": {
            "anyOf": [
              {
                "anyOf": [
                  {
                    "not": {}
                  },
                  {
                    "type": "number"
                  }
                ]
              },
              {
                "type": "null"
              }
            ],
            "description": "compressed size (sum of all layers) of the tagged image"
          },
          "v2": {
            "anyOf": [
              {
                "anyOf": [
                  {
                    "not": {}
                  },
                  {
                    "type": "boolean"
                  }
                ]
              },
              {
                "type": "null"
              }
            ],
            "description": "Repository API version"
          },
          "tag_status": {
            "anyOf": [
              {
                "anyOf": [
                  {
                    "not": {}
                  },
                  {
                    "type": "string",
                    "enum": [
                      "active",
                      "inactive"
                    ]
                  }
                ]
              },
              {
                "type": "null"
              }
            ],
            "description": "whether a tag has been pushed to or pulled in the past month"
          },
          "tag_last_pulled": {
            "anyOf": [
              {
                "anyOf": [
                  {
                    "not": {}
                  },
                  {
                    "type": "string"
                  }
                ]
              },
              {
                "type": "null"
              }
            ],
            "description": "datetime of last pull"
          },
          "tag_last_pushed": {
            "anyOf": [
              {
                "anyOf": [
                  {
                    "not": {}
                  },
                  {
                    "type": "string"
                  }
                ]
              },
              {
                "type": "null"
              }
            ],
            "description": "datetime of last push"
          },
          "media_type": {
            "anyOf": [
              {
                "anyOf": [
                  {
                    "not": {}
                  },
                  {
                    "type": "string"
                  }
                ]
              },
              {
                "type": "null"
              }
            ],
            "description": "media type of this tagged artifact"
          },
          "content_type": {
            "anyOf": [
              {
                "anyOf": [
                  {
                    "not": {}
                  },
                  {
                    "type": "string",
                    "enum": [
                      "image",
                      "plugin",
                      "helm",
                      "volume",
                      "wasm",
                      "unrecognized"
                    ]
                  }
                ]
              },
              {
                "type": "null"
              }
            ],
            "description": "Content type of a tagged artifact based on it's media type. unrecognized means the media type is unrecognized by Docker Hub."
          },
          "digest": {
            "anyOf": [
              {
                "anyOf": [
                  {
                    "not": {}
                  },
                  {
                    "type": "string"
                  }
                ]
              },
              {
                "type": "null"
              }
            ],
            "description": "The digest of the tag"
          },
          "error": {
            "anyOf": [
              {
                "anyOf": [
                  {
                    "not": {}
                  },
                  {
                    "type": "string"
                  }
                ]
              },
              {
                "type": "null"
              }
            ]
          }
        },
        "additionalProperties": false,
        "$schema": "http://json-schema.org/draft-07/schema#"
      }
    },
    {
      "name": "checkRepositoryTag",
      "description": "Check if a tag exists in a repository",
      "inputSchema": {
        "type": "object",
        "properties": {
          "namespace": {
            "type": "string"
          },
          "repository": {
            "type": "string"
          },
          "tag": {
            "type": "string"
          }
        },
        "required": [
          "namespace",
          "repository",
          "tag"
        ],
        "additionalProperties": false,
        "$schema": "http://json-schema.org/draft-07/schema#"
      },
      "annotations": {
        "title": "Check Repository Tag"
      }
    },
    {
      "name": "listNamespaces",
      "description": "List paginated namespaces",
      "inputSchema": {
        "type": "object",
        "properties": {
          "page": {
            "type": "number",
            "description": "The page number to list repositories from"
          },
          "page_size": {
            "type": "number",
            "description": "The page size to list repositories from"
          }
        },
        "additionalProperties": false,
        "$schema": "http://json-schema.org/draft-07/schema#"
      },
      "annotations": {
        "title": "List Namespaces"
      },
      "outputSchema": {
        "type": "object",
        "properties": {
          "count": {
            "anyOf": [
              {
                "anyOf": [
                  {
                    "not": {}
                  },
                  {
                    "type": "number"
                  }
                ]
              },
              {
                "type": "null"
              }
            ]
          },
          "next": {
            "type": [
              "string",
              "null"
            ]
          },
          "previous": {
            "type": [
              "string",
              "null"
            ]
          },
          "results": {
            "anyOf": [
              {
                "anyOf": [
                  {
                    "not": {}
                  },
                  {
                    "type": "array",
                    "items": {
                      "type": "object",
                      "properties": {
                        "id": {
                          "type": "string",
                          "description": "The ID of the namespace"
                        },
                        "uuid": {
                          "type": "string",
                          "description": "The UUID of the namespace"
                        },
                        "orgname": {
                          "type": "string",
                          "description": "The name of the org which is also the namespace name"
                        },
                        "full_name": {
                          "type": "string",
                          "description": "The full name of the org"
                        },
                        "location": {
                          "type": "string",
                          "description": "The location of the org"
                        },
                        "company": {
                          "type": "string",
                          "description": "The company of the org"
                        },
                        "profile_url": {
                          "type": "string",
                          "description": "The profile URL of the org"
                        },
                        "date_joined": {
                          "type": "string",
                          "description": "The date joined of the namespace"
                        },
                        "gravatar_email": {
                          "type": "string",
                          "description": "The gravatar email of the namespace"
                        },
                        "gravatar_url": {
                          "type": "string",
                          "description": "The gravatar URL of the namespace"
                        },
                        "type": {
                          "type": "string",
                          "description": "The type of the namespace"
                        },
                        "badge": {
                          "type": "string",
                          "description": "The badge of the namespace"
                        },
                        "is_active": {
                          "type": "boolean",
                          "description": "Whether the namespace is active"
                        },
                        "user_role": {
                          "type": "string",
                          "description": "The user role of the namespace"
                        },
                        "user_groups": {
                          "type": "array",
                          "items": {
                            "type": "string"
                          },
                          "description": "The user groups of the namespace"
                        },
                        "org_groups_count": {
                          "type": "number",
                          "description": "The number of org groups of the namespace"
                        },
                        "plan_name": {
                          "type": [
                            "string",
                            "null"
                          ],
                          "description": "The plan name of the namespace"
                        },
                        "parent_name": {
                          "type": [
                            "string",
                            "null"
                          ],
                          "description": "The parent name of the namespace"
                        }
                      },
                      "required": [
                        "id",
                        "uuid",
                        "orgname",
                        "full_name",
                        "location",
                        "company",
                        "profile_url",
                        "date_joined",
                        "gravatar_email",
                        "gravatar_url",
                        "type",
                        "badge",
                        "is_active",
                        "user_role",
                        "user_groups",
                        "org_groups_count",
                        "plan_name",
                        "parent_name"
                      ],
                      "additionalProperties": false
                    }
                  }
                ]
              },
              {
                "type": "null"
              }
            ]
          },
          "error": {
            "anyOf": [
              {
                "anyOf": [
                  {
                    "not": {}
                  },
                  {
                    "type": "string"
                  }
                ]
              },
              {
                "type": "null"
              }
            ]
          }
        },
        "additionalProperties": false,
        "$schema": "http://json-schema.org/draft-07/schema#"
      }
    },
    {
      "name": "getPersonalNamespace",
      "description": "Get the personal namespace name",
      "inputSchema": {
        "type": "object"
      },
      "annotations": {
        "title": "Get Personal Namespace"
      }
    },
    {
      "name": "listAllNamespacesMemberOf",
      "description": "List all namespaces the user is a member of",
      "inputSchema": {
        "type": "object"
      },
      "annotations": {
        "title": "List All Namespaces user is a member of"
      }
    },
    {
      "name": "search",
      "description": "Search for repositories",
      "inputSchema": {
        "type": "object",
        "properties": {
          "query": {
            "type": "string",
            "description": "The query to search for"
          },
          "badges": {
            "type": "array",
            "items": {
              "type": "string",
              "enum": [
                "official",
                "verified_publisher",
                "open_source"
              ]
            },
            "description": "The trusted content to search for"
          },
          "type": {
            "type": "string",
            "description": "The type of the repository to search for"
          },
          "categories": {
            "type": "array",
            "items": {
              "type": "string"
            },
            "description": "The categories names to filter search results"
          },
          "architectures": {
            "type": "array",
            "items": {
              "type": "string"
            },
            "description": "The architectures to filter search results"
          },
          "operating_systems": {
            "type": "array",
            "items": {
              "type": "string"
            },
            "description": "The operating systems to filter search results"
          },
          "extension_reviewed": {
            "type": "boolean",
            "description": "Whether to filter search results to only include reviewed extensions"
          },
          "from": {
            "type": "number",
            "description": "The number of repositories to skip"
          },
          "size": {
            "type": "number",
            "description": "The number of repositories to return"
          },
          "sort": {
            "type": "string",
            "enum": [
              "pull_count",
              "updated_at"
            ],
            "description": "The criteria to sort the search results by. If the `sort` field is not set, pull count is used by default. When search extensions, documents are sort alphabetically if none is provided."
          },
          "order": {
            "type": "string",
            "enum": [
              "asc",
              "desc"
            ],
            "description": "The order to sort the search results by"
          },
          "images": {
            "type": "array",
            "items": {
              "type": "string"
            },
            "description": "The images to filter search results"
          }
        },
        "required": [
          "query"
        ],
        "additionalProperties": false,
        "$schema": "http://json-schema.org/draft-07/schema#"
      },
      "annotations": {
        "title": "List Repositories by Namespace"
      },
      "outputSchema": {
        "type": "object",
        "properties": {
          "total": {
            "type": "number",
            "description": "The total number of repositories found"
          },
          "results": {
            "type": "array",
            "items": {
              "type": "object",
              "properties": {
                "id": {
                  "type": "string",
                  "description": "The id of the repository"
                },
                "name": {
                  "type": "string",
                  "description": "The name of the repository in the format of namespace/repository"
                },
                "slug": {
                  "type": "string",
                  "description": "The slug of the repository"
                },
                "type": {
                  "type": "string",
                  "description": "The type of the repository"
                },
                "publisher": {
                  "type": "object",
                  "properties": {
                    "id": {
                      "type": "string",
                      "description": "The id of the publisher"
                    },
                    "name": {
                      "type": "string",
                      "description": "The name of the publisher"
                    }
                  },
                  "required": [
                    "id",
                    "name"
                  ],
                  "additionalProperties": false
                },
                "created_at": {
                  "type": "string",
                  "description": "The date and time the repository was created"
                },
                "updated_at": {
                  "type": "string",
                  "description": "The date and time the repository was last updated"
                },
                "short_description": {
                  "type": "string",
                  "description": "The short description of the repository"
                },
                "badge": {
                  "anyOf": [
                    {
                      "type": "string",
                      "enum": [
                        "official",
                        "verified_publisher",
                        "open_source",
                        "none"
                      ]
                    },
                    {
                      "type": "null"
                    }
                  ],
                  "description": "The badge of the repository. If the repository is from community publisher, the badge is either 'none' or null."
                },
<<<<<<< HEAD
                "star_count": {
                  "type": "number",
                  "description": "The number of stars the repository has"
                },
                "pull_count": {
                  "type": "string",
                  "description": "The number of pulls the repository has"
                },
                "operating_systems": {
                  "type": "array",
                  "items": {
                    "type": "object",
                    "properties": {
                      "name": {
=======
                "additionalProperties": false,
                "$schema": "http://json-schema.org/draft-07/schema#"
            }
        },
        {
            "name": "getPersonalNamespace",
            "description": "Get the personal namespace name",
            "inputSchema": {
                "type": "object"
            },
            "annotations": {
                "title": "Get Personal Namespace"
            }
        },
        {
            "name": "listAllNamespacesMemberOf",
            "description": "List all namespaces the user is a member of",
            "inputSchema": {
                "type": "object"
            },
            "annotations": {
                "title": "List All Namespaces user is a member of"
            }
        },
        {
            "name": "search",
            "description": "Search for repositories. It sorts results by best match if no sort criteria is provided.",
            "inputSchema": {
                "type": "object",
                "properties": {
                    "query": {
>>>>>>> 278e4787
                        "type": "string",
                        "description": "The name of the operating system"
                      },
                      "label": {
                        "type": "string",
<<<<<<< HEAD
                        "description": "The label of the operating system"
                      }
                    },
                    "required": [
                      "name",
                      "label"
                    ],
                    "additionalProperties": false
                  }
                },
                "architectures": {
                  "type": "array",
                  "items": {
                    "type": "object",
                    "properties": {
                      "name": {
                        "type": "string",
                        "description": "The name of the architecture"
                      },
                      "label": {
                        "type": "string",
                        "description": "The label of the architecture"
                      }
                    },
                    "required": [
                      "name",
                      "label"
                    ],
                    "additionalProperties": false
                  }
=======
                        "description": "The type of the repository to search for"
                    },
                    "categories": {
                        "type": "array",
                        "items": {
                            "type": "string"
                        },
                        "description": "The categories names to filter search results"
                    },
                    "architectures": {
                        "type": "array",
                        "items": {
                            "type": "string"
                        },
                        "description": "The architectures to filter search results"
                    },
                    "operating_systems": {
                        "type": "array",
                        "items": {
                            "type": "string"
                        },
                        "description": "The operating systems to filter search results"
                    },
                    "extension_reviewed": {
                        "type": "boolean",
                        "description": "Whether to filter search results to only include reviewed extensions"
                    },
                    "from": {
                        "type": "number",
                        "description": "The number of repositories to skip"
                    },
                    "size": {
                        "type": "number",
                        "description": "The number of repositories to return"
                    },
                    "sort": {
                        "anyOf": [
                            {
                                "anyOf": [
                                    {
                                        "not": {}
                                    },
                                    {
                                        "type": "string",
                                        "enum": ["pull_count", "updated_at"]
                                    }
                                ]
                            },
                            {
                                "type": "null"
                            }
                        ],
                        "description": "The criteria to sort the search results by. If the `sort` field is not set, the best match is used by default. When search extensions, documents are sort alphabetically if none is provided. Do not use it unless user explicitly asks for it."
                    },
                    "order": {
                        "anyOf": [
                            {
                                "anyOf": [
                                    {
                                        "not": {}
                                    },
                                    {
                                        "type": "string",
                                        "enum": ["asc", "desc"]
                                    }
                                ]
                            },
                            {
                                "type": "null"
                            }
                        ],
                        "description": "The order to sort the search results by"
                    },
                    "images": {
                        "type": "array",
                        "items": {
                            "type": "string"
                        },
                        "description": "The images to filter search results"
                    }
>>>>>>> 278e4787
                },
                "logo_url": {
                  "anyOf": [
                    {
                      "anyOf": [
                        {
                          "not": {}
                        },
                        {
                          "type": "object",
                          "properties": {
                            "large": {
                              "type": [
                                "string",
                                "null"
                              ],
                              "description": "The URL of the large logo"
                            },
                            "small": {
                              "type": [
                                "string",
                                "null"
                              ],
                              "description": "The URL of the small logo"
                            }
                          },
                          "additionalProperties": false
                        }
                      ]
                    },
                    {
                      "type": "null"
                    }
                  ]
                },
                "extension_reviewed": {
                  "type": "boolean",
                  "description": "Whether the repository is reviewed"
                },
                "categories": {
                  "type": "array",
                  "items": {
                    "type": "object",
                    "properties": {
                      "slug": {
                        "type": "string",
                        "description": "The slug of the category"
                      },
                      "name": {
                        "type": "string",
                        "description": "The name of the category"
                      }
                    },
                    "required": [
                      "slug",
                      "name"
                    ],
                    "additionalProperties": false
                  }
                },
                "archived": {
                  "type": "boolean",
                  "description": "Whether the repository is archived"
                }
              },
              "required": [
                "id",
                "name",
                "slug",
                "type",
                "publisher",
                "created_at",
                "updated_at",
                "short_description",
                "badge",
                "star_count",
                "pull_count",
                "operating_systems",
                "architectures",
                "extension_reviewed",
                "categories",
                "archived"
              ],
              "additionalProperties": false
            },
            "description": "The repositories found"
          },
          "error": {
            "anyOf": [
              {
                "anyOf": [
                  {
                    "not": {}
                  },
                  {
                    "type": "string"
                  }
                ]
              },
              {
                "type": "null"
              }
            ]
          }
        },
        "additionalProperties": false,
        "$schema": "http://json-schema.org/draft-07/schema#"
      }
    },
    {
      "name": "docker-hardened-images",
      "description": "Docker Hardened Images (DHI) API. This API is used to query for mirrored DHIs in the namespace. It lists all the secure, minimal, production-ready images available to get near-zero CVEs and enterprise-grade SLA.",
      "inputSchema": {
        "type": "object",
        "properties": {
          "namespace": {
            "type": "string",
            "description": "The namespace to query for mirrored hardened repositories"
          }
        },
        "required": [
          "namespace"
        ],
        "additionalProperties": false,
        "$schema": "http://json-schema.org/draft-07/schema#"
      },
      "annotations": {
        "title": "List available Docker Hardened Images"
      }
    }
  ]
}<|MERGE_RESOLUTION|>--- conflicted
+++ resolved
@@ -39,65 +39,2943 @@
             "description": "Comma-delimited list of content types. Only repositories containing one or more artifacts with one of these content types will be returned."
           }
         },
-        "required": [
-          "namespace"
-        ],
-        "additionalProperties": false,
-        "$schema": "http://json-schema.org/draft-07/schema#"
-      },
-      "annotations": {
-        "title": "List Repositories by Namespace"
-      },
-      "outputSchema": {
-        "type": "object",
-        "properties": {
-          "count": {
-            "anyOf": [
-              {
-                "anyOf": [
-                  {
-                    "not": {}
-                  },
-                  {
-                    "type": "number"
-                  }
-                ]
-              },
-              {
-                "type": "null"
-              }
-            ]
-          },
-          "next": {
-            "type": [
-              "string",
-              "null"
-            ]
-          },
-          "previous": {
-            "type": [
-              "string",
-              "null"
-            ]
-          },
-          "results": {
-            "anyOf": [
-              {
-                "anyOf": [
-                  {
-                    "not": {}
-                  },
-                  {
-                    "type": "array",
-                    "items": {
-                      "type": "object",
-                      "properties": {
-                        "name": {
-                          "anyOf": [
-                            {
-                              "anyOf": [
-                                {
-                                  "not": {}
+        {
+            "name": "createRepository",
+            "description": "Create a new repository in the given namespace. User must pass the repository name and if the repository has to be public or private. Can optionally pass a description.",
+            "inputSchema": {
+                "type": "object",
+                "properties": {
+                    "namespace": {
+                        "type": "string",
+                        "description": "The namespace of the repository. Required."
+                    },
+                    "name": {
+                        "type": "string",
+                        "description": "The name of the repository. Must contain a combination of alphanumeric characters and may contain the special characters ., _, or -. Letters must be lowercase. Required."
+                    },
+                    "description": {
+                        "type": "string",
+                        "description": "The description of the repository"
+                    },
+                    "is_private": {
+                        "type": "boolean",
+                        "description": "Whether the repository is private"
+                    },
+                    "full_description": {
+                        "type": "string",
+                        "maxLength": 25000,
+                        "description": "A detailed description of the repository"
+                    },
+                    "registry": {
+                        "type": "string",
+                        "description": "The registry to create the repository in"
+                    }
+                },
+                "required": ["namespace", "name"],
+                "additionalProperties": false,
+                "$schema": "http://json-schema.org/draft-07/schema#"
+            },
+            "annotations": {
+                "title": "Create Repository in namespace"
+            },
+            "outputSchema": {
+                "type": "object",
+                "properties": {
+                    "name": {
+                        "anyOf": [
+                            {
+                                "anyOf": [
+                                    {
+                                        "not": {}
+                                    },
+                                    {
+                                        "type": "string"
+                                    }
+                                ]
+                            },
+                            {
+                                "type": "null"
+                            }
+                        ],
+                        "description": "The name of the repository"
+                    },
+                    "namespace": {
+                        "anyOf": [
+                            {
+                                "anyOf": [
+                                    {
+                                        "not": {}
+                                    },
+                                    {
+                                        "type": "string"
+                                    }
+                                ]
+                            },
+                            {
+                                "type": "null"
+                            }
+                        ],
+                        "description": "The namespace of the repository"
+                    },
+                    "repository_type": {
+                        "anyOf": [
+                            {
+                                "type": "string",
+                                "enum": ["image", "docker engine plugin"]
+                            },
+                            {
+                                "type": "null"
+                            }
+                        ],
+                        "description": "The type of the repository"
+                    },
+                    "full_description": {
+                        "type": ["string", "null"],
+                        "description": "The full description of the repository"
+                    },
+                    "immutable_tags_settings": {
+                        "anyOf": [
+                            {
+                                "anyOf": [
+                                    {
+                                        "not": {}
+                                    },
+                                    {
+                                        "type": "object",
+                                        "properties": {
+                                            "enabled": {
+                                                "type": "boolean",
+                                                "description": "Whether the repository has immutable tags"
+                                            },
+                                            "rules": {
+                                                "type": "array",
+                                                "items": {
+                                                    "type": "string"
+                                                },
+                                                "description": "The rules of the immutable tags"
+                                            }
+                                        },
+                                        "required": ["enabled", "rules"],
+                                        "additionalProperties": false
+                                    }
+                                ]
+                            },
+                            {
+                                "type": "null"
+                            }
+                        ],
+                        "description": "The immutable tags settings of the repository"
+                    },
+                    "is_private": {
+                        "anyOf": [
+                            {
+                                "anyOf": [
+                                    {
+                                        "not": {}
+                                    },
+                                    {
+                                        "type": "boolean"
+                                    }
+                                ]
+                            },
+                            {
+                                "type": "null"
+                            }
+                        ],
+                        "description": "Whether the repository is private"
+                    },
+                    "status": {
+                        "anyOf": [
+                            {
+                                "anyOf": [
+                                    {
+                                        "not": {}
+                                    },
+                                    {
+                                        "type": "number"
+                                    }
+                                ]
+                            },
+                            {
+                                "type": "null"
+                            }
+                        ],
+                        "description": "The status of the repository"
+                    },
+                    "status_description": {
+                        "anyOf": [
+                            {
+                                "anyOf": [
+                                    {
+                                        "not": {}
+                                    },
+                                    {
+                                        "type": "string"
+                                    }
+                                ]
+                            },
+                            {
+                                "type": "null"
+                            }
+                        ],
+                        "description": "The status description of the repository"
+                    },
+                    "description": {
+                        "anyOf": [
+                            {
+                                "anyOf": [
+                                    {
+                                        "not": {}
+                                    },
+                                    {
+                                        "type": "string"
+                                    }
+                                ]
+                            },
+                            {
+                                "type": "null"
+                            }
+                        ],
+                        "description": "The description of the repository"
+                    },
+                    "star_count": {
+                        "anyOf": [
+                            {
+                                "anyOf": [
+                                    {
+                                        "not": {}
+                                    },
+                                    {
+                                        "type": "number"
+                                    }
+                                ]
+                            },
+                            {
+                                "type": "null"
+                            }
+                        ],
+                        "description": "The number of stars the repository has"
+                    },
+                    "pull_count": {
+                        "anyOf": [
+                            {
+                                "anyOf": [
+                                    {
+                                        "not": {}
+                                    },
+                                    {
+                                        "type": "number"
+                                    }
+                                ]
+                            },
+                            {
+                                "type": "null"
+                            }
+                        ],
+                        "description": "The number of pulls the repository has"
+                    },
+                    "last_updated": {
+                        "anyOf": [
+                            {
+                                "anyOf": [
+                                    {
+                                        "not": {}
+                                    },
+                                    {
+                                        "type": "string"
+                                    }
+                                ]
+                            },
+                            {
+                                "type": "null"
+                            }
+                        ],
+                        "description": "The last updated date of the repository"
+                    },
+                    "last_modified": {
+                        "type": ["string", "null"],
+                        "description": "The last modified date of the repository"
+                    },
+                    "date_registered": {
+                        "anyOf": [
+                            {
+                                "anyOf": [
+                                    {
+                                        "not": {}
+                                    },
+                                    {
+                                        "type": "string"
+                                    }
+                                ]
+                            },
+                            {
+                                "type": "null"
+                            }
+                        ],
+                        "description": "The date the repository was registered"
+                    },
+                    "affiliation": {
+                        "anyOf": [
+                            {
+                                "anyOf": [
+                                    {
+                                        "not": {}
+                                    },
+                                    {
+                                        "type": "string"
+                                    }
+                                ]
+                            },
+                            {
+                                "type": "null"
+                            }
+                        ],
+                        "description": "The affiliation of the repository"
+                    },
+                    "media_types": {
+                        "anyOf": [
+                            {
+                                "anyOf": [
+                                    {
+                                        "not": {}
+                                    },
+                                    {
+                                        "type": "array",
+                                        "items": {
+                                            "type": "string"
+                                        }
+                                    }
+                                ]
+                            },
+                            {
+                                "type": "null"
+                            }
+                        ],
+                        "description": "The media types of the repository"
+                    },
+                    "content_types": {
+                        "anyOf": [
+                            {
+                                "anyOf": [
+                                    {
+                                        "not": {}
+                                    },
+                                    {
+                                        "type": "array",
+                                        "items": {
+                                            "type": "string"
+                                        }
+                                    }
+                                ]
+                            },
+                            {
+                                "type": "null"
+                            }
+                        ],
+                        "description": "The content types of the repository"
+                    },
+                    "categories": {
+                        "anyOf": [
+                            {
+                                "anyOf": [
+                                    {
+                                        "not": {}
+                                    },
+                                    {
+                                        "type": "array",
+                                        "items": {
+                                            "type": "object",
+                                            "properties": {
+                                                "name": {
+                                                    "type": "string",
+                                                    "description": "The name of the category"
+                                                },
+                                                "slug": {
+                                                    "type": "string",
+                                                    "description": "The slug of the category in search engine"
+                                                }
+                                            },
+                                            "required": ["name", "slug"],
+                                            "additionalProperties": false
+                                        }
+                                    }
+                                ]
+                            },
+                            {
+                                "type": "null"
+                            }
+                        ],
+                        "description": "The categories of the repository"
+                    },
+                    "storage_size": {
+                        "anyOf": [
+                            {
+                                "anyOf": [
+                                    {
+                                        "not": {}
+                                    },
+                                    {
+                                        "type": ["number", "null"]
+                                    }
+                                ]
+                            },
+                            {
+                                "type": "null"
+                            }
+                        ],
+                        "description": "The storage size of the repository"
+                    },
+                    "user": {
+                        "anyOf": [
+                            {
+                                "anyOf": [
+                                    {
+                                        "not": {}
+                                    },
+                                    {
+                                        "type": "string"
+                                    }
+                                ]
+                            },
+                            {
+                                "type": "null"
+                            }
+                        ],
+                        "description": "The user of the repository"
+                    },
+                    "hub_user": {
+                        "anyOf": [
+                            {
+                                "anyOf": [
+                                    {
+                                        "not": {}
+                                    },
+                                    {
+                                        "type": "string"
+                                    }
+                                ]
+                            },
+                            {
+                                "type": "null"
+                            }
+                        ],
+                        "description": "The repository username on hub"
+                    },
+                    "has_starred": {
+                        "anyOf": [
+                            {
+                                "anyOf": [
+                                    {
+                                        "not": {}
+                                    },
+                                    {
+                                        "type": "boolean"
+                                    }
+                                ]
+                            },
+                            {
+                                "type": "null"
+                            }
+                        ],
+                        "description": "Whether the user has starred the repository"
+                    },
+                    "is_automated": {
+                        "anyOf": [
+                            {
+                                "anyOf": [
+                                    {
+                                        "not": {}
+                                    },
+                                    {
+                                        "type": "boolean"
+                                    }
+                                ]
+                            },
+                            {
+                                "type": "null"
+                            }
+                        ],
+                        "description": "Whether the repository is automated"
+                    },
+                    "collaborator_count": {
+                        "anyOf": [
+                            {
+                                "anyOf": [
+                                    {
+                                        "not": {}
+                                    },
+                                    {
+                                        "type": "number"
+                                    }
+                                ]
+                            },
+                            {
+                                "type": "null"
+                            }
+                        ],
+                        "description": "The number of collaborators on the repository. Only valid when repository_type is 'User'"
+                    },
+                    "permissions": {
+                        "anyOf": [
+                            {
+                                "anyOf": [
+                                    {
+                                        "not": {}
+                                    },
+                                    {
+                                        "type": "object",
+                                        "properties": {
+                                            "read": {
+                                                "type": "boolean",
+                                                "description": "if user can read and pull from repository"
+                                            },
+                                            "write": {
+                                                "type": "boolean",
+                                                "description": "if user can update and push to repository"
+                                            },
+                                            "admin": {
+                                                "type": "boolean",
+                                                "description": "if user is an admin of the repository"
+                                            }
+                                        },
+                                        "required": ["read", "write", "admin"],
+                                        "additionalProperties": false
+                                    }
+                                ]
+                            },
+                            {
+                                "type": "null"
+                            }
+                        ]
+                    },
+                    "error": {
+                        "anyOf": [
+                            {
+                                "anyOf": [
+                                    {
+                                        "not": {}
+                                    },
+                                    {
+                                        "type": "string"
+                                    }
+                                ]
+                            },
+                            {
+                                "type": "null"
+                            }
+                        ]
+                    }
+                },
+                "additionalProperties": false,
+                "$schema": "http://json-schema.org/draft-07/schema#"
+            }
+        },
+        {
+            "name": "getRepositoryInfo",
+            "description": "Get the details of a repository in the given namespace.",
+            "inputSchema": {
+                "type": "object",
+                "properties": {
+                    "namespace": {
+                        "type": "string"
+                    },
+                    "repository": {
+                        "type": "string"
+                    }
+                },
+                "required": ["namespace", "repository"],
+                "additionalProperties": false,
+                "$schema": "http://json-schema.org/draft-07/schema#"
+            },
+            "annotations": {
+                "title": "Get Repository Info"
+            },
+            "outputSchema": {
+                "type": "object",
+                "properties": {
+                    "name": {
+                        "anyOf": [
+                            {
+                                "anyOf": [
+                                    {
+                                        "not": {}
+                                    },
+                                    {
+                                        "type": "string"
+                                    }
+                                ]
+                            },
+                            {
+                                "type": "null"
+                            }
+                        ],
+                        "description": "The name of the repository"
+                    },
+                    "namespace": {
+                        "anyOf": [
+                            {
+                                "anyOf": [
+                                    {
+                                        "not": {}
+                                    },
+                                    {
+                                        "type": "string"
+                                    }
+                                ]
+                            },
+                            {
+                                "type": "null"
+                            }
+                        ],
+                        "description": "The namespace of the repository"
+                    },
+                    "repository_type": {
+                        "anyOf": [
+                            {
+                                "type": "string",
+                                "enum": ["image", "docker engine plugin"]
+                            },
+                            {
+                                "type": "null"
+                            }
+                        ],
+                        "description": "The type of the repository"
+                    },
+                    "full_description": {
+                        "type": ["string", "null"],
+                        "description": "The full description of the repository"
+                    },
+                    "immutable_tags_settings": {
+                        "anyOf": [
+                            {
+                                "anyOf": [
+                                    {
+                                        "not": {}
+                                    },
+                                    {
+                                        "type": "object",
+                                        "properties": {
+                                            "enabled": {
+                                                "type": "boolean",
+                                                "description": "Whether the repository has immutable tags"
+                                            },
+                                            "rules": {
+                                                "type": "array",
+                                                "items": {
+                                                    "type": "string"
+                                                },
+                                                "description": "The rules of the immutable tags"
+                                            }
+                                        },
+                                        "required": ["enabled", "rules"],
+                                        "additionalProperties": false
+                                    }
+                                ]
+                            },
+                            {
+                                "type": "null"
+                            }
+                        ],
+                        "description": "The immutable tags settings of the repository"
+                    },
+                    "is_private": {
+                        "anyOf": [
+                            {
+                                "anyOf": [
+                                    {
+                                        "not": {}
+                                    },
+                                    {
+                                        "type": "boolean"
+                                    }
+                                ]
+                            },
+                            {
+                                "type": "null"
+                            }
+                        ],
+                        "description": "Whether the repository is private"
+                    },
+                    "status": {
+                        "anyOf": [
+                            {
+                                "anyOf": [
+                                    {
+                                        "not": {}
+                                    },
+                                    {
+                                        "type": "number"
+                                    }
+                                ]
+                            },
+                            {
+                                "type": "null"
+                            }
+                        ],
+                        "description": "The status of the repository"
+                    },
+                    "status_description": {
+                        "anyOf": [
+                            {
+                                "anyOf": [
+                                    {
+                                        "not": {}
+                                    },
+                                    {
+                                        "type": "string"
+                                    }
+                                ]
+                            },
+                            {
+                                "type": "null"
+                            }
+                        ],
+                        "description": "The status description of the repository"
+                    },
+                    "description": {
+                        "anyOf": [
+                            {
+                                "anyOf": [
+                                    {
+                                        "not": {}
+                                    },
+                                    {
+                                        "type": "string"
+                                    }
+                                ]
+                            },
+                            {
+                                "type": "null"
+                            }
+                        ],
+                        "description": "The description of the repository"
+                    },
+                    "star_count": {
+                        "anyOf": [
+                            {
+                                "anyOf": [
+                                    {
+                                        "not": {}
+                                    },
+                                    {
+                                        "type": "number"
+                                    }
+                                ]
+                            },
+                            {
+                                "type": "null"
+                            }
+                        ],
+                        "description": "The number of stars the repository has"
+                    },
+                    "pull_count": {
+                        "anyOf": [
+                            {
+                                "anyOf": [
+                                    {
+                                        "not": {}
+                                    },
+                                    {
+                                        "type": "number"
+                                    }
+                                ]
+                            },
+                            {
+                                "type": "null"
+                            }
+                        ],
+                        "description": "The number of pulls the repository has"
+                    },
+                    "last_updated": {
+                        "anyOf": [
+                            {
+                                "anyOf": [
+                                    {
+                                        "not": {}
+                                    },
+                                    {
+                                        "type": "string"
+                                    }
+                                ]
+                            },
+                            {
+                                "type": "null"
+                            }
+                        ],
+                        "description": "The last updated date of the repository"
+                    },
+                    "last_modified": {
+                        "type": ["string", "null"],
+                        "description": "The last modified date of the repository"
+                    },
+                    "date_registered": {
+                        "anyOf": [
+                            {
+                                "anyOf": [
+                                    {
+                                        "not": {}
+                                    },
+                                    {
+                                        "type": "string"
+                                    }
+                                ]
+                            },
+                            {
+                                "type": "null"
+                            }
+                        ],
+                        "description": "The date the repository was registered"
+                    },
+                    "affiliation": {
+                        "anyOf": [
+                            {
+                                "anyOf": [
+                                    {
+                                        "not": {}
+                                    },
+                                    {
+                                        "type": "string"
+                                    }
+                                ]
+                            },
+                            {
+                                "type": "null"
+                            }
+                        ],
+                        "description": "The affiliation of the repository"
+                    },
+                    "media_types": {
+                        "anyOf": [
+                            {
+                                "anyOf": [
+                                    {
+                                        "not": {}
+                                    },
+                                    {
+                                        "type": "array",
+                                        "items": {
+                                            "type": "string"
+                                        }
+                                    }
+                                ]
+                            },
+                            {
+                                "type": "null"
+                            }
+                        ],
+                        "description": "The media types of the repository"
+                    },
+                    "content_types": {
+                        "anyOf": [
+                            {
+                                "anyOf": [
+                                    {
+                                        "not": {}
+                                    },
+                                    {
+                                        "type": "array",
+                                        "items": {
+                                            "type": "string"
+                                        }
+                                    }
+                                ]
+                            },
+                            {
+                                "type": "null"
+                            }
+                        ],
+                        "description": "The content types of the repository"
+                    },
+                    "categories": {
+                        "anyOf": [
+                            {
+                                "anyOf": [
+                                    {
+                                        "not": {}
+                                    },
+                                    {
+                                        "type": "array",
+                                        "items": {
+                                            "type": "object",
+                                            "properties": {
+                                                "name": {
+                                                    "type": "string",
+                                                    "description": "The name of the category"
+                                                },
+                                                "slug": {
+                                                    "type": "string",
+                                                    "description": "The slug of the category in search engine"
+                                                }
+                                            },
+                                            "required": ["name", "slug"],
+                                            "additionalProperties": false
+                                        }
+                                    }
+                                ]
+                            },
+                            {
+                                "type": "null"
+                            }
+                        ],
+                        "description": "The categories of the repository"
+                    },
+                    "storage_size": {
+                        "anyOf": [
+                            {
+                                "anyOf": [
+                                    {
+                                        "not": {}
+                                    },
+                                    {
+                                        "type": ["number", "null"]
+                                    }
+                                ]
+                            },
+                            {
+                                "type": "null"
+                            }
+                        ],
+                        "description": "The storage size of the repository"
+                    },
+                    "user": {
+                        "anyOf": [
+                            {
+                                "anyOf": [
+                                    {
+                                        "not": {}
+                                    },
+                                    {
+                                        "type": "string"
+                                    }
+                                ]
+                            },
+                            {
+                                "type": "null"
+                            }
+                        ],
+                        "description": "The user of the repository"
+                    },
+                    "hub_user": {
+                        "anyOf": [
+                            {
+                                "anyOf": [
+                                    {
+                                        "not": {}
+                                    },
+                                    {
+                                        "type": "string"
+                                    }
+                                ]
+                            },
+                            {
+                                "type": "null"
+                            }
+                        ],
+                        "description": "The repository username on hub"
+                    },
+                    "has_starred": {
+                        "anyOf": [
+                            {
+                                "anyOf": [
+                                    {
+                                        "not": {}
+                                    },
+                                    {
+                                        "type": "boolean"
+                                    }
+                                ]
+                            },
+                            {
+                                "type": "null"
+                            }
+                        ],
+                        "description": "Whether the user has starred the repository"
+                    },
+                    "is_automated": {
+                        "anyOf": [
+                            {
+                                "anyOf": [
+                                    {
+                                        "not": {}
+                                    },
+                                    {
+                                        "type": "boolean"
+                                    }
+                                ]
+                            },
+                            {
+                                "type": "null"
+                            }
+                        ],
+                        "description": "Whether the repository is automated"
+                    },
+                    "collaborator_count": {
+                        "anyOf": [
+                            {
+                                "anyOf": [
+                                    {
+                                        "not": {}
+                                    },
+                                    {
+                                        "type": "number"
+                                    }
+                                ]
+                            },
+                            {
+                                "type": "null"
+                            }
+                        ],
+                        "description": "The number of collaborators on the repository. Only valid when repository_type is 'User'"
+                    },
+                    "permissions": {
+                        "anyOf": [
+                            {
+                                "anyOf": [
+                                    {
+                                        "not": {}
+                                    },
+                                    {
+                                        "type": "object",
+                                        "properties": {
+                                            "read": {
+                                                "type": "boolean",
+                                                "description": "if user can read and pull from repository"
+                                            },
+                                            "write": {
+                                                "type": "boolean",
+                                                "description": "if user can update and push to repository"
+                                            },
+                                            "admin": {
+                                                "type": "boolean",
+                                                "description": "if user is an admin of the repository"
+                                            }
+                                        },
+                                        "required": ["read", "write", "admin"],
+                                        "additionalProperties": false
+                                    }
+                                ]
+                            },
+                            {
+                                "type": "null"
+                            }
+                        ]
+                    },
+                    "error": {
+                        "anyOf": [
+                            {
+                                "anyOf": [
+                                    {
+                                        "not": {}
+                                    },
+                                    {
+                                        "type": "string"
+                                    }
+                                ]
+                            },
+                            {
+                                "type": "null"
+                            }
+                        ]
+                    }
+                },
+                "additionalProperties": false,
+                "$schema": "http://json-schema.org/draft-07/schema#"
+            }
+        },
+        {
+            "name": "updateRepositoryInfo",
+            "description": "Update the details of a repository in the given namespace.",
+            "inputSchema": {
+                "type": "object",
+                "properties": {
+                    "namespace": {
+                        "type": "string"
+                    },
+                    "repository": {
+                        "type": "string"
+                    },
+                    "description": {
+                        "type": "string"
+                    },
+                    "full_description": {
+                        "type": "string",
+                        "maxLength": 25000
+                    },
+                    "status": {
+                        "type": "number"
+                    }
+                },
+                "required": ["namespace", "repository"],
+                "additionalProperties": false,
+                "$schema": "http://json-schema.org/draft-07/schema#"
+            },
+            "annotations": {
+                "title": "Get Repository Info"
+            },
+            "outputSchema": {
+                "type": "object",
+                "properties": {
+                    "name": {
+                        "anyOf": [
+                            {
+                                "anyOf": [
+                                    {
+                                        "not": {}
+                                    },
+                                    {
+                                        "type": "string"
+                                    }
+                                ]
+                            },
+                            {
+                                "type": "null"
+                            }
+                        ],
+                        "description": "The name of the repository"
+                    },
+                    "namespace": {
+                        "anyOf": [
+                            {
+                                "anyOf": [
+                                    {
+                                        "not": {}
+                                    },
+                                    {
+                                        "type": "string"
+                                    }
+                                ]
+                            },
+                            {
+                                "type": "null"
+                            }
+                        ],
+                        "description": "The namespace of the repository"
+                    },
+                    "repository_type": {
+                        "anyOf": [
+                            {
+                                "type": "string",
+                                "enum": ["image", "docker engine plugin"]
+                            },
+                            {
+                                "type": "null"
+                            }
+                        ],
+                        "description": "The type of the repository"
+                    },
+                    "full_description": {
+                        "type": ["string", "null"],
+                        "description": "The full description of the repository"
+                    },
+                    "immutable_tags_settings": {
+                        "anyOf": [
+                            {
+                                "anyOf": [
+                                    {
+                                        "not": {}
+                                    },
+                                    {
+                                        "type": "object",
+                                        "properties": {
+                                            "enabled": {
+                                                "type": "boolean",
+                                                "description": "Whether the repository has immutable tags"
+                                            },
+                                            "rules": {
+                                                "type": "array",
+                                                "items": {
+                                                    "type": "string"
+                                                },
+                                                "description": "The rules of the immutable tags"
+                                            }
+                                        },
+                                        "required": ["enabled", "rules"],
+                                        "additionalProperties": false
+                                    }
+                                ]
+                            },
+                            {
+                                "type": "null"
+                            }
+                        ],
+                        "description": "The immutable tags settings of the repository"
+                    },
+                    "is_private": {
+                        "anyOf": [
+                            {
+                                "anyOf": [
+                                    {
+                                        "not": {}
+                                    },
+                                    {
+                                        "type": "boolean"
+                                    }
+                                ]
+                            },
+                            {
+                                "type": "null"
+                            }
+                        ],
+                        "description": "Whether the repository is private"
+                    },
+                    "status": {
+                        "anyOf": [
+                            {
+                                "anyOf": [
+                                    {
+                                        "not": {}
+                                    },
+                                    {
+                                        "type": "number"
+                                    }
+                                ]
+                            },
+                            {
+                                "type": "null"
+                            }
+                        ],
+                        "description": "The status of the repository"
+                    },
+                    "status_description": {
+                        "anyOf": [
+                            {
+                                "anyOf": [
+                                    {
+                                        "not": {}
+                                    },
+                                    {
+                                        "type": "string"
+                                    }
+                                ]
+                            },
+                            {
+                                "type": "null"
+                            }
+                        ],
+                        "description": "The status description of the repository"
+                    },
+                    "description": {
+                        "anyOf": [
+                            {
+                                "anyOf": [
+                                    {
+                                        "not": {}
+                                    },
+                                    {
+                                        "type": "string"
+                                    }
+                                ]
+                            },
+                            {
+                                "type": "null"
+                            }
+                        ],
+                        "description": "The description of the repository"
+                    },
+                    "star_count": {
+                        "anyOf": [
+                            {
+                                "anyOf": [
+                                    {
+                                        "not": {}
+                                    },
+                                    {
+                                        "type": "number"
+                                    }
+                                ]
+                            },
+                            {
+                                "type": "null"
+                            }
+                        ],
+                        "description": "The number of stars the repository has"
+                    },
+                    "pull_count": {
+                        "anyOf": [
+                            {
+                                "anyOf": [
+                                    {
+                                        "not": {}
+                                    },
+                                    {
+                                        "type": "number"
+                                    }
+                                ]
+                            },
+                            {
+                                "type": "null"
+                            }
+                        ],
+                        "description": "The number of pulls the repository has"
+                    },
+                    "last_updated": {
+                        "anyOf": [
+                            {
+                                "anyOf": [
+                                    {
+                                        "not": {}
+                                    },
+                                    {
+                                        "type": "string"
+                                    }
+                                ]
+                            },
+                            {
+                                "type": "null"
+                            }
+                        ],
+                        "description": "The last updated date of the repository"
+                    },
+                    "last_modified": {
+                        "type": ["string", "null"],
+                        "description": "The last modified date of the repository"
+                    },
+                    "date_registered": {
+                        "anyOf": [
+                            {
+                                "anyOf": [
+                                    {
+                                        "not": {}
+                                    },
+                                    {
+                                        "type": "string"
+                                    }
+                                ]
+                            },
+                            {
+                                "type": "null"
+                            }
+                        ],
+                        "description": "The date the repository was registered"
+                    },
+                    "affiliation": {
+                        "anyOf": [
+                            {
+                                "anyOf": [
+                                    {
+                                        "not": {}
+                                    },
+                                    {
+                                        "type": "string"
+                                    }
+                                ]
+                            },
+                            {
+                                "type": "null"
+                            }
+                        ],
+                        "description": "The affiliation of the repository"
+                    },
+                    "media_types": {
+                        "anyOf": [
+                            {
+                                "anyOf": [
+                                    {
+                                        "not": {}
+                                    },
+                                    {
+                                        "type": "array",
+                                        "items": {
+                                            "type": "string"
+                                        }
+                                    }
+                                ]
+                            },
+                            {
+                                "type": "null"
+                            }
+                        ],
+                        "description": "The media types of the repository"
+                    },
+                    "content_types": {
+                        "anyOf": [
+                            {
+                                "anyOf": [
+                                    {
+                                        "not": {}
+                                    },
+                                    {
+                                        "type": "array",
+                                        "items": {
+                                            "type": "string"
+                                        }
+                                    }
+                                ]
+                            },
+                            {
+                                "type": "null"
+                            }
+                        ],
+                        "description": "The content types of the repository"
+                    },
+                    "categories": {
+                        "anyOf": [
+                            {
+                                "anyOf": [
+                                    {
+                                        "not": {}
+                                    },
+                                    {
+                                        "type": "array",
+                                        "items": {
+                                            "type": "object",
+                                            "properties": {
+                                                "name": {
+                                                    "type": "string",
+                                                    "description": "The name of the category"
+                                                },
+                                                "slug": {
+                                                    "type": "string",
+                                                    "description": "The slug of the category in search engine"
+                                                }
+                                            },
+                                            "required": ["name", "slug"],
+                                            "additionalProperties": false
+                                        }
+                                    }
+                                ]
+                            },
+                            {
+                                "type": "null"
+                            }
+                        ],
+                        "description": "The categories of the repository"
+                    },
+                    "storage_size": {
+                        "anyOf": [
+                            {
+                                "anyOf": [
+                                    {
+                                        "not": {}
+                                    },
+                                    {
+                                        "type": ["number", "null"]
+                                    }
+                                ]
+                            },
+                            {
+                                "type": "null"
+                            }
+                        ],
+                        "description": "The storage size of the repository"
+                    },
+                    "user": {
+                        "anyOf": [
+                            {
+                                "anyOf": [
+                                    {
+                                        "not": {}
+                                    },
+                                    {
+                                        "type": "string"
+                                    }
+                                ]
+                            },
+                            {
+                                "type": "null"
+                            }
+                        ],
+                        "description": "The user of the repository"
+                    },
+                    "hub_user": {
+                        "anyOf": [
+                            {
+                                "anyOf": [
+                                    {
+                                        "not": {}
+                                    },
+                                    {
+                                        "type": "string"
+                                    }
+                                ]
+                            },
+                            {
+                                "type": "null"
+                            }
+                        ],
+                        "description": "The repository username on hub"
+                    },
+                    "has_starred": {
+                        "anyOf": [
+                            {
+                                "anyOf": [
+                                    {
+                                        "not": {}
+                                    },
+                                    {
+                                        "type": "boolean"
+                                    }
+                                ]
+                            },
+                            {
+                                "type": "null"
+                            }
+                        ],
+                        "description": "Whether the user has starred the repository"
+                    },
+                    "is_automated": {
+                        "anyOf": [
+                            {
+                                "anyOf": [
+                                    {
+                                        "not": {}
+                                    },
+                                    {
+                                        "type": "boolean"
+                                    }
+                                ]
+                            },
+                            {
+                                "type": "null"
+                            }
+                        ],
+                        "description": "Whether the repository is automated"
+                    },
+                    "collaborator_count": {
+                        "anyOf": [
+                            {
+                                "anyOf": [
+                                    {
+                                        "not": {}
+                                    },
+                                    {
+                                        "type": "number"
+                                    }
+                                ]
+                            },
+                            {
+                                "type": "null"
+                            }
+                        ],
+                        "description": "The number of collaborators on the repository. Only valid when repository_type is 'User'"
+                    },
+                    "permissions": {
+                        "anyOf": [
+                            {
+                                "anyOf": [
+                                    {
+                                        "not": {}
+                                    },
+                                    {
+                                        "type": "object",
+                                        "properties": {
+                                            "read": {
+                                                "type": "boolean",
+                                                "description": "if user can read and pull from repository"
+                                            },
+                                            "write": {
+                                                "type": "boolean",
+                                                "description": "if user can update and push to repository"
+                                            },
+                                            "admin": {
+                                                "type": "boolean",
+                                                "description": "if user is an admin of the repository"
+                                            }
+                                        },
+                                        "required": ["read", "write", "admin"],
+                                        "additionalProperties": false
+                                    }
+                                ]
+                            },
+                            {
+                                "type": "null"
+                            }
+                        ]
+                    },
+                    "error": {
+                        "anyOf": [
+                            {
+                                "anyOf": [
+                                    {
+                                        "not": {}
+                                    },
+                                    {
+                                        "type": "string"
+                                    }
+                                ]
+                            },
+                            {
+                                "type": "null"
+                            }
+                        ]
+                    }
+                },
+                "additionalProperties": false,
+                "$schema": "http://json-schema.org/draft-07/schema#"
+            }
+        },
+        {
+            "name": "checkRepository",
+            "description": "Check if a repository exists in the given namespace.",
+            "inputSchema": {
+                "type": "object",
+                "properties": {
+                    "namespace": {
+                        "type": "string"
+                    },
+                    "repository": {
+                        "type": "string"
+                    }
+                },
+                "required": ["namespace", "repository"],
+                "additionalProperties": false,
+                "$schema": "http://json-schema.org/draft-07/schema#"
+            },
+            "annotations": {
+                "title": "Check Repository Exists"
+            }
+        },
+        {
+            "name": "listRepositoryTags",
+            "description": "List paginated tags by repository",
+            "inputSchema": {
+                "type": "object",
+                "properties": {
+                    "namespace": {
+                        "type": "string",
+                        "description": "The namespace of the repository. If not provided the 'library' namespace will be used for official images."
+                    },
+                    "repository": {
+                        "type": "string",
+                        "description": "The repository to list tags from"
+                    },
+                    "page": {
+                        "type": "number",
+                        "description": "The page number to list tags from"
+                    },
+                    "page_size": {
+                        "type": "number",
+                        "description": "The page size to list tags from"
+                    },
+                    "architecture": {
+                        "type": "string",
+                        "description": "The architecture to list tags from. If not provided, all architectures will be listed."
+                    },
+                    "os": {
+                        "type": "string",
+                        "description": "The operating system to list tags from. If not provided, all operating systems will be listed."
+                    }
+                },
+                "required": ["repository"],
+                "additionalProperties": false,
+                "$schema": "http://json-schema.org/draft-07/schema#"
+            },
+            "annotations": {
+                "title": "List Repository Tags"
+            },
+            "outputSchema": {
+                "type": "object",
+                "properties": {
+                    "count": {
+                        "anyOf": [
+                            {
+                                "anyOf": [
+                                    {
+                                        "not": {}
+                                    },
+                                    {
+                                        "type": "number"
+                                    }
+                                ]
+                            },
+                            {
+                                "type": "null"
+                            }
+                        ]
+                    },
+                    "next": {
+                        "type": ["string", "null"]
+                    },
+                    "previous": {
+                        "type": ["string", "null"]
+                    },
+                    "results": {
+                        "anyOf": [
+                            {
+                                "anyOf": [
+                                    {
+                                        "not": {}
+                                    },
+                                    {
+                                        "type": "array",
+                                        "items": {
+                                            "type": "object",
+                                            "properties": {
+                                                "id": {
+                                                    "anyOf": [
+                                                        {
+                                                            "anyOf": [
+                                                                {
+                                                                    "not": {}
+                                                                },
+                                                                {
+                                                                    "type": "number"
+                                                                }
+                                                            ]
+                                                        },
+                                                        {
+                                                            "type": "null"
+                                                        }
+                                                    ],
+                                                    "description": "The tag ID"
+                                                },
+                                                "images": {
+                                                    "anyOf": [
+                                                        {
+                                                            "anyOf": [
+                                                                {
+                                                                    "not": {}
+                                                                },
+                                                                {
+                                                                    "type": "array",
+                                                                    "items": {
+                                                                        "type": "object",
+                                                                        "properties": {
+                                                                            "architecture": {
+                                                                                "type": "string",
+                                                                                "description": "The architecture of the tag"
+                                                                            },
+                                                                            "features": {
+                                                                                "type": "string",
+                                                                                "description": "The features of the tag"
+                                                                            },
+                                                                            "variant": {
+                                                                                "anyOf": [
+                                                                                    {
+                                                                                        "anyOf": [
+                                                                                            {
+                                                                                                "not": {}
+                                                                                            },
+                                                                                            {
+                                                                                                "type": "string"
+                                                                                            }
+                                                                                        ]
+                                                                                    },
+                                                                                    {
+                                                                                        "type": "null"
+                                                                                    }
+                                                                                ],
+                                                                                "description": "The variant of the tag"
+                                                                            },
+                                                                            "digest": {
+                                                                                "type": [
+                                                                                    "string",
+                                                                                    "null"
+                                                                                ],
+                                                                                "description": "image layer digest"
+                                                                            },
+                                                                            "layers": {
+                                                                                "type": "array",
+                                                                                "items": {
+                                                                                    "type": "object",
+                                                                                    "properties": {
+                                                                                        "digest": {
+                                                                                            "type": "string",
+                                                                                            "description": "The digest of the layer"
+                                                                                        },
+                                                                                        "size": {
+                                                                                            "type": "number",
+                                                                                            "description": "The size of the layer"
+                                                                                        },
+                                                                                        "instruction": {
+                                                                                            "type": "string",
+                                                                                            "description": "Dockerfile instruction"
+                                                                                        }
+                                                                                    },
+                                                                                    "required": [
+                                                                                        "digest",
+                                                                                        "size",
+                                                                                        "instruction"
+                                                                                    ],
+                                                                                    "additionalProperties": false
+                                                                                }
+                                                                            },
+                                                                            "os": {
+                                                                                "type": [
+                                                                                    "string",
+                                                                                    "null"
+                                                                                ],
+                                                                                "description": "operating system of the tagged image"
+                                                                            },
+                                                                            "os_features": {
+                                                                                "type": [
+                                                                                    "string",
+                                                                                    "null"
+                                                                                ],
+                                                                                "description": "features of the operating system of the tagged image"
+                                                                            },
+                                                                            "os_version": {
+                                                                                "type": [
+                                                                                    "string",
+                                                                                    "null"
+                                                                                ],
+                                                                                "description": "version of the operating system of the tagged image"
+                                                                            },
+                                                                            "size": {
+                                                                                "type": "number",
+                                                                                "description": "size of the image"
+                                                                            },
+                                                                            "status": {
+                                                                                "type": "string",
+                                                                                "enum": [
+                                                                                    "active",
+                                                                                    "inactive"
+                                                                                ],
+                                                                                "description": "status of the image"
+                                                                            },
+                                                                            "last_pulled": {
+                                                                                "type": [
+                                                                                    "string",
+                                                                                    "null"
+                                                                                ],
+                                                                                "description": "datetime of last pull"
+                                                                            },
+                                                                            "last_pushed": {
+                                                                                "type": [
+                                                                                    "string",
+                                                                                    "null"
+                                                                                ],
+                                                                                "description": "datetime of last push"
+                                                                            }
+                                                                        },
+                                                                        "required": [
+                                                                            "architecture",
+                                                                            "features",
+                                                                            "digest",
+                                                                            "os",
+                                                                            "os_features",
+                                                                            "os_version",
+                                                                            "size",
+                                                                            "status",
+                                                                            "last_pulled",
+                                                                            "last_pushed"
+                                                                        ],
+                                                                        "additionalProperties": false
+                                                                    }
+                                                                }
+                                                            ]
+                                                        },
+                                                        {
+                                                            "type": "null"
+                                                        }
+                                                    ]
+                                                },
+                                                "creator": {
+                                                    "anyOf": [
+                                                        {
+                                                            "anyOf": [
+                                                                {
+                                                                    "not": {}
+                                                                },
+                                                                {
+                                                                    "type": "number"
+                                                                }
+                                                            ]
+                                                        },
+                                                        {
+                                                            "type": "null"
+                                                        }
+                                                    ],
+                                                    "description": "ID of the user that pushed the tag"
+                                                },
+                                                "last_updated": {
+                                                    "anyOf": [
+                                                        {
+                                                            "anyOf": [
+                                                                {
+                                                                    "not": {}
+                                                                },
+                                                                {
+                                                                    "type": "string"
+                                                                }
+                                                            ]
+                                                        },
+                                                        {
+                                                            "type": "null"
+                                                        }
+                                                    ],
+                                                    "description": "The last updated date of the tag"
+                                                },
+                                                "last_updater": {
+                                                    "anyOf": [
+                                                        {
+                                                            "anyOf": [
+                                                                {
+                                                                    "not": {}
+                                                                },
+                                                                {
+                                                                    "type": "number"
+                                                                }
+                                                            ]
+                                                        },
+                                                        {
+                                                            "type": "null"
+                                                        }
+                                                    ],
+                                                    "description": "ID of the last user that updated the tag"
+                                                },
+                                                "last_updater_username": {
+                                                    "anyOf": [
+                                                        {
+                                                            "anyOf": [
+                                                                {
+                                                                    "not": {}
+                                                                },
+                                                                {
+                                                                    "type": "string"
+                                                                }
+                                                            ]
+                                                        },
+                                                        {
+                                                            "type": "null"
+                                                        }
+                                                    ],
+                                                    "description": "Hub username of the user that updated the tag"
+                                                },
+                                                "name": {
+                                                    "anyOf": [
+                                                        {
+                                                            "anyOf": [
+                                                                {
+                                                                    "not": {}
+                                                                },
+                                                                {
+                                                                    "type": "string"
+                                                                }
+                                                            ]
+                                                        },
+                                                        {
+                                                            "type": "null"
+                                                        }
+                                                    ],
+                                                    "description": "The name of the tag"
+                                                },
+                                                "repository": {
+                                                    "anyOf": [
+                                                        {
+                                                            "anyOf": [
+                                                                {
+                                                                    "not": {}
+                                                                },
+                                                                {
+                                                                    "type": "number"
+                                                                }
+                                                            ]
+                                                        },
+                                                        {
+                                                            "type": "null"
+                                                        }
+                                                    ],
+                                                    "description": "The repository ID"
+                                                },
+                                                "full_size": {
+                                                    "anyOf": [
+                                                        {
+                                                            "anyOf": [
+                                                                {
+                                                                    "not": {}
+                                                                },
+                                                                {
+                                                                    "type": "number"
+                                                                }
+                                                            ]
+                                                        },
+                                                        {
+                                                            "type": "null"
+                                                        }
+                                                    ],
+                                                    "description": "compressed size (sum of all layers) of the tagged image"
+                                                },
+                                                "v2": {
+                                                    "anyOf": [
+                                                        {
+                                                            "anyOf": [
+                                                                {
+                                                                    "not": {}
+                                                                },
+                                                                {
+                                                                    "type": "boolean"
+                                                                }
+                                                            ]
+                                                        },
+                                                        {
+                                                            "type": "null"
+                                                        }
+                                                    ],
+                                                    "description": "Repository API version"
+                                                },
+                                                "tag_status": {
+                                                    "anyOf": [
+                                                        {
+                                                            "anyOf": [
+                                                                {
+                                                                    "not": {}
+                                                                },
+                                                                {
+                                                                    "type": "string",
+                                                                    "enum": ["active", "inactive"]
+                                                                }
+                                                            ]
+                                                        },
+                                                        {
+                                                            "type": "null"
+                                                        }
+                                                    ],
+                                                    "description": "whether a tag has been pushed to or pulled in the past month"
+                                                },
+                                                "tag_last_pulled": {
+                                                    "anyOf": [
+                                                        {
+                                                            "anyOf": [
+                                                                {
+                                                                    "not": {}
+                                                                },
+                                                                {
+                                                                    "type": "string"
+                                                                }
+                                                            ]
+                                                        },
+                                                        {
+                                                            "type": "null"
+                                                        }
+                                                    ],
+                                                    "description": "datetime of last pull"
+                                                },
+                                                "tag_last_pushed": {
+                                                    "anyOf": [
+                                                        {
+                                                            "anyOf": [
+                                                                {
+                                                                    "not": {}
+                                                                },
+                                                                {
+                                                                    "type": "string"
+                                                                }
+                                                            ]
+                                                        },
+                                                        {
+                                                            "type": "null"
+                                                        }
+                                                    ],
+                                                    "description": "datetime of last push"
+                                                },
+                                                "media_type": {
+                                                    "anyOf": [
+                                                        {
+                                                            "anyOf": [
+                                                                {
+                                                                    "not": {}
+                                                                },
+                                                                {
+                                                                    "type": "string"
+                                                                }
+                                                            ]
+                                                        },
+                                                        {
+                                                            "type": "null"
+                                                        }
+                                                    ],
+                                                    "description": "media type of this tagged artifact"
+                                                },
+                                                "content_type": {
+                                                    "anyOf": [
+                                                        {
+                                                            "anyOf": [
+                                                                {
+                                                                    "not": {}
+                                                                },
+                                                                {
+                                                                    "type": "string",
+                                                                    "enum": [
+                                                                        "image",
+                                                                        "plugin",
+                                                                        "helm",
+                                                                        "volume",
+                                                                        "wasm",
+                                                                        "compose",
+                                                                        "unrecognized",
+                                                                        "model"
+                                                                    ]
+                                                                }
+                                                            ]
+                                                        },
+                                                        {
+                                                            "type": "null"
+                                                        }
+                                                    ],
+                                                    "description": "Content type of a tagged artifact based on it's media type. unrecognized means the media type is unrecognized by Docker Hub."
+                                                },
+                                                "digest": {
+                                                    "anyOf": [
+                                                        {
+                                                            "anyOf": [
+                                                                {
+                                                                    "not": {}
+                                                                },
+                                                                {
+                                                                    "type": "string"
+                                                                }
+                                                            ]
+                                                        },
+                                                        {
+                                                            "type": "null"
+                                                        }
+                                                    ],
+                                                    "description": "The digest of the tag"
+                                                },
+                                                "error": {
+                                                    "anyOf": [
+                                                        {
+                                                            "anyOf": [
+                                                                {
+                                                                    "not": {}
+                                                                },
+                                                                {
+                                                                    "type": "string"
+                                                                }
+                                                            ]
+                                                        },
+                                                        {
+                                                            "type": "null"
+                                                        }
+                                                    ]
+                                                }
+                                            },
+                                            "additionalProperties": false
+                                        }
+                                    }
+                                ]
+                            },
+                            {
+                                "type": "null"
+                            }
+                        ]
+                    },
+                    "error": {
+                        "anyOf": [
+                            {
+                                "anyOf": [
+                                    {
+                                        "not": {}
+                                    },
+                                    {
+                                        "type": "string"
+                                    }
+                                ]
+                            },
+                            {
+                                "type": "null"
+                            }
+                        ]
+                    }
+                },
+                "additionalProperties": false,
+                "$schema": "http://json-schema.org/draft-07/schema#"
+            }
+        },
+        {
+            "name": "getRepositoryTag",
+            "description": "Get the details of a tag in a repository. It can be use to show the latest tag details for example.",
+            "inputSchema": {
+                "type": "object",
+                "properties": {
+                    "namespace": {
+                        "type": "string"
+                    },
+                    "repository": {
+                        "type": "string"
+                    },
+                    "tag": {
+                        "type": "string"
+                    }
+                },
+                "required": ["namespace", "repository", "tag"],
+                "additionalProperties": false,
+                "$schema": "http://json-schema.org/draft-07/schema#"
+            },
+            "annotations": {
+                "title": "Get Repository Tag"
+            },
+            "outputSchema": {
+                "type": "object",
+                "properties": {
+                    "id": {
+                        "anyOf": [
+                            {
+                                "anyOf": [
+                                    {
+                                        "not": {}
+                                    },
+                                    {
+                                        "type": "number"
+                                    }
+                                ]
+                            },
+                            {
+                                "type": "null"
+                            }
+                        ],
+                        "description": "The tag ID"
+                    },
+                    "images": {
+                        "anyOf": [
+                            {
+                                "anyOf": [
+                                    {
+                                        "not": {}
+                                    },
+                                    {
+                                        "type": "array",
+                                        "items": {
+                                            "type": "object",
+                                            "properties": {
+                                                "architecture": {
+                                                    "type": "string",
+                                                    "description": "The architecture of the tag"
+                                                },
+                                                "features": {
+                                                    "type": "string",
+                                                    "description": "The features of the tag"
+                                                },
+                                                "variant": {
+                                                    "anyOf": [
+                                                        {
+                                                            "anyOf": [
+                                                                {
+                                                                    "not": {}
+                                                                },
+                                                                {
+                                                                    "type": "string"
+                                                                }
+                                                            ]
+                                                        },
+                                                        {
+                                                            "type": "null"
+                                                        }
+                                                    ],
+                                                    "description": "The variant of the tag"
+                                                },
+                                                "digest": {
+                                                    "type": ["string", "null"],
+                                                    "description": "image layer digest"
+                                                },
+                                                "layers": {
+                                                    "type": "array",
+                                                    "items": {
+                                                        "type": "object",
+                                                        "properties": {
+                                                            "digest": {
+                                                                "type": "string",
+                                                                "description": "The digest of the layer"
+                                                            },
+                                                            "size": {
+                                                                "type": "number",
+                                                                "description": "The size of the layer"
+                                                            },
+                                                            "instruction": {
+                                                                "type": "string",
+                                                                "description": "Dockerfile instruction"
+                                                            }
+                                                        },
+                                                        "required": [
+                                                            "digest",
+                                                            "size",
+                                                            "instruction"
+                                                        ],
+                                                        "additionalProperties": false
+                                                    }
+                                                },
+                                                "os": {
+                                                    "type": ["string", "null"],
+                                                    "description": "operating system of the tagged image"
+                                                },
+                                                "os_features": {
+                                                    "type": ["string", "null"],
+                                                    "description": "features of the operating system of the tagged image"
+                                                },
+                                                "os_version": {
+                                                    "type": ["string", "null"],
+                                                    "description": "version of the operating system of the tagged image"
+                                                },
+                                                "size": {
+                                                    "type": "number",
+                                                    "description": "size of the image"
+                                                },
+                                                "status": {
+                                                    "type": "string",
+                                                    "enum": ["active", "inactive"],
+                                                    "description": "status of the image"
+                                                },
+                                                "last_pulled": {
+                                                    "type": ["string", "null"],
+                                                    "description": "datetime of last pull"
+                                                },
+                                                "last_pushed": {
+                                                    "type": ["string", "null"],
+                                                    "description": "datetime of last push"
+                                                }
+                                            },
+                                            "required": [
+                                                "architecture",
+                                                "features",
+                                                "digest",
+                                                "os",
+                                                "os_features",
+                                                "os_version",
+                                                "size",
+                                                "status",
+                                                "last_pulled",
+                                                "last_pushed"
+                                            ],
+                                            "additionalProperties": false
+                                        }
+                                    }
+                                ]
+                            },
+                            {
+                                "type": "null"
+                            }
+                        ]
+                    },
+                    "creator": {
+                        "anyOf": [
+                            {
+                                "anyOf": [
+                                    {
+                                        "not": {}
+                                    },
+                                    {
+                                        "type": "number"
+                                    }
+                                ]
+                            },
+                            {
+                                "type": "null"
+                            }
+                        ],
+                        "description": "ID of the user that pushed the tag"
+                    },
+                    "last_updated": {
+                        "anyOf": [
+                            {
+                                "anyOf": [
+                                    {
+                                        "not": {}
+                                    },
+                                    {
+                                        "type": "string"
+                                    }
+                                ]
+                            },
+                            {
+                                "type": "null"
+                            }
+                        ],
+                        "description": "The last updated date of the tag"
+                    },
+                    "last_updater": {
+                        "anyOf": [
+                            {
+                                "anyOf": [
+                                    {
+                                        "not": {}
+                                    },
+                                    {
+                                        "type": "number"
+                                    }
+                                ]
+                            },
+                            {
+                                "type": "null"
+                            }
+                        ],
+                        "description": "ID of the last user that updated the tag"
+                    },
+                    "last_updater_username": {
+                        "anyOf": [
+                            {
+                                "anyOf": [
+                                    {
+                                        "not": {}
+                                    },
+                                    {
+                                        "type": "string"
+                                    }
+                                ]
+                            },
+                            {
+                                "type": "null"
+                            }
+                        ],
+                        "description": "Hub username of the user that updated the tag"
+                    },
+                    "name": {
+                        "anyOf": [
+                            {
+                                "anyOf": [
+                                    {
+                                        "not": {}
+                                    },
+                                    {
+                                        "type": "string"
+                                    }
+                                ]
+                            },
+                            {
+                                "type": "null"
+                            }
+                        ],
+                        "description": "The name of the tag"
+                    },
+                    "repository": {
+                        "anyOf": [
+                            {
+                                "anyOf": [
+                                    {
+                                        "not": {}
+                                    },
+                                    {
+                                        "type": "number"
+                                    }
+                                ]
+                            },
+                            {
+                                "type": "null"
+                            }
+                        ],
+                        "description": "The repository ID"
+                    },
+                    "full_size": {
+                        "anyOf": [
+                            {
+                                "anyOf": [
+                                    {
+                                        "not": {}
+                                    },
+                                    {
+                                        "type": "number"
+                                    }
+                                ]
+                            },
+                            {
+                                "type": "null"
+                            }
+                        ],
+                        "description": "compressed size (sum of all layers) of the tagged image"
+                    },
+                    "v2": {
+                        "anyOf": [
+                            {
+                                "anyOf": [
+                                    {
+                                        "not": {}
+                                    },
+                                    {
+                                        "type": "boolean"
+                                    }
+                                ]
+                            },
+                            {
+                                "type": "null"
+                            }
+                        ],
+                        "description": "Repository API version"
+                    },
+                    "tag_status": {
+                        "anyOf": [
+                            {
+                                "anyOf": [
+                                    {
+                                        "not": {}
+                                    },
+                                    {
+                                        "type": "string",
+                                        "enum": ["active", "inactive"]
+                                    }
+                                ]
+                            },
+                            {
+                                "type": "null"
+                            }
+                        ],
+                        "description": "whether a tag has been pushed to or pulled in the past month"
+                    },
+                    "tag_last_pulled": {
+                        "anyOf": [
+                            {
+                                "anyOf": [
+                                    {
+                                        "not": {}
+                                    },
+                                    {
+                                        "type": "string"
+                                    }
+                                ]
+                            },
+                            {
+                                "type": "null"
+                            }
+                        ],
+                        "description": "datetime of last pull"
+                    },
+                    "tag_last_pushed": {
+                        "anyOf": [
+                            {
+                                "anyOf": [
+                                    {
+                                        "not": {}
+                                    },
+                                    {
+                                        "type": "string"
+                                    }
+                                ]
+                            },
+                            {
+                                "type": "null"
+                            }
+                        ],
+                        "description": "datetime of last push"
+                    },
+                    "media_type": {
+                        "anyOf": [
+                            {
+                                "anyOf": [
+                                    {
+                                        "not": {}
+                                    },
+                                    {
+                                        "type": "string"
+                                    }
+                                ]
+                            },
+                            {
+                                "type": "null"
+                            }
+                        ],
+                        "description": "media type of this tagged artifact"
+                    },
+                    "content_type": {
+                        "anyOf": [
+                            {
+                                "anyOf": [
+                                    {
+                                        "not": {}
+                                    },
+                                    {
+                                        "type": "string",
+                                        "enum": [
+                                            "image",
+                                            "plugin",
+                                            "helm",
+                                            "volume",
+                                            "wasm",
+                                            "compose",
+                                            "unrecognized",
+                                            "model"
+                                        ]
+                                    }
+                                ]
+                            },
+                            {
+                                "type": "null"
+                            }
+                        ],
+                        "description": "Content type of a tagged artifact based on it's media type. unrecognized means the media type is unrecognized by Docker Hub."
+                    },
+                    "digest": {
+                        "anyOf": [
+                            {
+                                "anyOf": [
+                                    {
+                                        "not": {}
+                                    },
+                                    {
+                                        "type": "string"
+                                    }
+                                ]
+                            },
+                            {
+                                "type": "null"
+                            }
+                        ],
+                        "description": "The digest of the tag"
+                    },
+                    "error": {
+                        "anyOf": [
+                            {
+                                "anyOf": [
+                                    {
+                                        "not": {}
+                                    },
+                                    {
+                                        "type": "string"
+                                    }
+                                ]
+                            },
+                            {
+                                "type": "null"
+                            }
+                        ]
+                    }
+                },
+                "additionalProperties": false,
+                "$schema": "http://json-schema.org/draft-07/schema#"
+            }
+        },
+        {
+            "name": "checkRepositoryTag",
+            "description": "Check if a tag exists in a repository",
+            "inputSchema": {
+                "type": "object",
+                "properties": {
+                    "namespace": {
+                        "type": "string"
+                    },
+                    "repository": {
+                        "type": "string"
+                    },
+                    "tag": {
+                        "type": "string"
+                    }
+                },
+                "required": ["namespace", "repository", "tag"],
+                "additionalProperties": false,
+                "$schema": "http://json-schema.org/draft-07/schema#"
+            },
+            "annotations": {
+                "title": "Check Repository Tag"
+            }
+        },
+        {
+            "name": "listNamespaces",
+            "description": "List paginated namespaces",
+            "inputSchema": {
+                "type": "object",
+                "properties": {
+                    "page": {
+                        "type": "number",
+                        "description": "The page number to list repositories from"
+                    },
+                    "page_size": {
+                        "type": "number",
+                        "description": "The page size to list repositories from"
+                    }
+                },
+                "additionalProperties": false,
+                "$schema": "http://json-schema.org/draft-07/schema#"
+            },
+            "annotations": {
+                "title": "List Namespaces"
+            },
+            "outputSchema": {
+                "type": "object",
+                "properties": {
+                    "count": {
+                        "anyOf": [
+                            {
+                                "anyOf": [
+                                    {
+                                        "not": {}
+                                    },
+                                    {
+                                        "type": "number"
+                                    }
+                                ]
+                            },
+                            {
+                                "type": "null"
+                            }
+                        ]
+                    },
+                    "next": {
+                        "type": ["string", "null"]
+                    },
+                    "previous": {
+                        "type": ["string", "null"]
+                    },
+                    "results": {
+                        "anyOf": [
+                            {
+                                "anyOf": [
+                                    {
+                                        "not": {}
+                                    },
+                                    {
+                                        "type": "array",
+                                        "items": {
+                                            "type": "object",
+                                            "properties": {
+                                                "id": {
+                                                    "type": "string",
+                                                    "description": "The ID of the namespace"
+                                                },
+                                                "uuid": {
+                                                    "type": "string",
+                                                    "description": "The UUID of the namespace"
+                                                },
+                                                "orgname": {
+                                                    "type": "string",
+                                                    "description": "The name of the org which is also the namespace name"
+                                                },
+                                                "full_name": {
+                                                    "type": "string",
+                                                    "description": "The full name of the org"
+                                                },
+                                                "location": {
+                                                    "type": "string",
+                                                    "description": "The location of the org"
+                                                },
+                                                "company": {
+                                                    "type": "string",
+                                                    "description": "The company of the org"
+                                                },
+                                                "profile_url": {
+                                                    "type": "string",
+                                                    "description": "The profile URL of the org"
+                                                },
+                                                "date_joined": {
+                                                    "type": "string",
+                                                    "description": "The date joined of the namespace"
+                                                },
+                                                "gravatar_email": {
+                                                    "type": "string",
+                                                    "description": "The gravatar email of the namespace"
+                                                },
+                                                "gravatar_url": {
+                                                    "type": "string",
+                                                    "description": "The gravatar URL of the namespace"
+                                                },
+                                                "type": {
+                                                    "type": "string",
+                                                    "description": "The type of the namespace"
+                                                },
+                                                "badge": {
+                                                    "type": "string",
+                                                    "description": "The badge of the namespace"
+                                                },
+                                                "is_active": {
+                                                    "type": "boolean",
+                                                    "description": "Whether the namespace is active"
+                                                },
+                                                "user_role": {
+                                                    "type": "string",
+                                                    "description": "The user role of the namespace"
+                                                },
+                                                "user_groups": {
+                                                    "type": "array",
+                                                    "items": {
+                                                        "type": "string"
+                                                    },
+                                                    "description": "The user groups of the namespace"
+                                                },
+                                                "org_groups_count": {
+                                                    "type": "number",
+                                                    "description": "The number of org groups of the namespace"
+                                                },
+                                                "plan_name": {
+                                                    "type": ["string", "null"],
+                                                    "description": "The plan name of the namespace"
+                                                },
+                                                "parent_name": {
+                                                    "type": ["string", "null"],
+                                                    "description": "The parent name of the namespace"
+                                                }
+                                            },
+                                            "required": [
+                                                "id",
+                                                "uuid",
+                                                "orgname",
+                                                "full_name",
+                                                "location",
+                                                "company",
+                                                "profile_url",
+                                                "date_joined",
+                                                "gravatar_email",
+                                                "gravatar_url",
+                                                "type",
+                                                "badge",
+                                                "is_active",
+                                                "user_role",
+                                                "user_groups",
+                                                "org_groups_count",
+                                                "plan_name",
+                                                "parent_name"
+                                            ],
+                                            "additionalProperties": false
+                                        }
+                                    }
+                                ]
+                            },
+                            {
+                                "type": "null"
+                            }
+                        ]
+                    },
+                    "error": {
+                        "anyOf": [
+                            {
+                                "anyOf": [
+                                    {
+                                        "not": {}
+                                    },
+                                    {
+                                        "type": "string"
+                                    }
+                                ]
+                            },
+                            {
+                                "type": "null"
+                            }
+                        ]
+                    }
+                },
+                "additionalProperties": false,
+                "$schema": "http://json-schema.org/draft-07/schema#"
+            }
+        },
+        {
+            "name": "getPersonalNamespace",
+            "description": "Get the personal namespace name",
+            "inputSchema": {
+                "type": "object"
+            },
+            "annotations": {
+                "title": "Get Personal Namespace"
+            }
+        },
+        {
+            "name": "listAllNamespacesMemberOf",
+            "description": "List all namespaces the user is a member of",
+            "inputSchema": {
+                "type": "object"
+            },
+            "annotations": {
+                "title": "List All Namespaces user is a member of"
+            }
+        },
+        {
+            "name": "search",
+            "description": "Search for repositories. It sorts results by best match if no sort criteria is provided.",
+            "inputSchema": {
+                "type": "object",
+                "properties": {
+                    "query": {
+                        "type": "string",
+                        "description": "The query to search for"
+                    },
+                    "badges": {
+                        "type": "array",
+                        "items": {
+                            "type": "string",
+                            "enum": ["official", "verified_publisher", "open_source"]
+                        },
+                        "description": "The trusted content to search for"
+                    },
+                    "type": {
+                        "type": "string",
+                        "description": "The type of the repository to search for"
+                    },
+                    "categories": {
+                        "type": "array",
+                        "items": {
+                            "type": "string"
+                        },
+                        "description": "The categories names to filter search results"
+                    },
+                    "architectures": {
+                        "type": "array",
+                        "items": {
+                            "type": "string"
+                        },
+                        "description": "The architectures to filter search results"
+                    },
+                    "operating_systems": {
+                        "type": "array",
+                        "items": {
+                            "type": "string"
+                        },
+                        "description": "The operating systems to filter search results"
+                    },
+                    "extension_reviewed": {
+                        "type": "boolean",
+                        "description": "Whether to filter search results to only include reviewed extensions"
+                    },
+                    "from": {
+                        "type": "number",
+                        "description": "The number of repositories to skip"
+                    },
+                    "size": {
+                        "type": "number",
+                        "description": "The number of repositories to return"
+                    },
+                    "sort": {
+                        "anyOf": [
+                            {
+                                "anyOf": [
+                                    {
+                                        "not": {}
+                                    },
+                                    {
+                                        "type": "string",
+                                        "enum": ["pull_count", "updated_at"]
+                                    }
+                                ]
+                            },
+                            {
+                                "type": "null"
+                            }
+                        ],
+                        "description": "The criteria to sort the search results by. If the `sort` field is not set, the best match is used by default. When search extensions, documents are sort alphabetically if none is provided. Do not use it unless user explicitly asks for it."
+                    },
+                    "order": {
+                        "anyOf": [
+                            {
+                                "anyOf": [
+                                    {
+                                        "not": {}
+                                    },
+                                    {
+                                        "type": "string",
+                                        "enum": ["asc", "desc"]
+                                    }
+                                ]
+                            },
+                            {
+                                "type": "null"
+                            }
+                        ],
+                        "description": "The order to sort the search results by"
+                    },
+                    "images": {
+                        "type": "array",
+                        "items": {
+                            "type": "string"
+                        },
+                        "description": "The images to filter search results"
+                    }
+                },
+                "required": ["query"],
+                "additionalProperties": false,
+                "$schema": "http://json-schema.org/draft-07/schema#"
+            },
+            "annotations": {
+                "title": "List Repositories by Namespace"
+            },
+            "outputSchema": {
+                "type": "object",
+                "properties": {
+                    "total": {
+                        "type": "number",
+                        "description": "The total number of repositories found"
+                    },
+                    "results": {
+                        "type": "array",
+                        "items": {
+                            "type": "object",
+                            "properties": {
+                                "id": {
+                                    "type": "string",
+                                    "description": "The id of the repository"
                                 },
                                 {
                                   "type": "string"
@@ -3741,7 +6619,6 @@
                   ],
                   "description": "The badge of the repository. If the repository is from community publisher, the badge is either 'none' or null."
                 },
-<<<<<<< HEAD
                 "star_count": {
                   "type": "number",
                   "description": "The number of stars the repository has"
@@ -3756,45 +6633,11 @@
                     "type": "object",
                     "properties": {
                       "name": {
-=======
-                "additionalProperties": false,
-                "$schema": "http://json-schema.org/draft-07/schema#"
-            }
-        },
-        {
-            "name": "getPersonalNamespace",
-            "description": "Get the personal namespace name",
-            "inputSchema": {
-                "type": "object"
-            },
-            "annotations": {
-                "title": "Get Personal Namespace"
-            }
-        },
-        {
-            "name": "listAllNamespacesMemberOf",
-            "description": "List all namespaces the user is a member of",
-            "inputSchema": {
-                "type": "object"
-            },
-            "annotations": {
-                "title": "List All Namespaces user is a member of"
-            }
-        },
-        {
-            "name": "search",
-            "description": "Search for repositories. It sorts results by best match if no sort criteria is provided.",
-            "inputSchema": {
-                "type": "object",
-                "properties": {
-                    "query": {
->>>>>>> 278e4787
                         "type": "string",
                         "description": "The name of the operating system"
                       },
                       "label": {
                         "type": "string",
-<<<<<<< HEAD
                         "description": "The label of the operating system"
                       }
                     },
@@ -3825,88 +6668,6 @@
                     ],
                     "additionalProperties": false
                   }
-=======
-                        "description": "The type of the repository to search for"
-                    },
-                    "categories": {
-                        "type": "array",
-                        "items": {
-                            "type": "string"
-                        },
-                        "description": "The categories names to filter search results"
-                    },
-                    "architectures": {
-                        "type": "array",
-                        "items": {
-                            "type": "string"
-                        },
-                        "description": "The architectures to filter search results"
-                    },
-                    "operating_systems": {
-                        "type": "array",
-                        "items": {
-                            "type": "string"
-                        },
-                        "description": "The operating systems to filter search results"
-                    },
-                    "extension_reviewed": {
-                        "type": "boolean",
-                        "description": "Whether to filter search results to only include reviewed extensions"
-                    },
-                    "from": {
-                        "type": "number",
-                        "description": "The number of repositories to skip"
-                    },
-                    "size": {
-                        "type": "number",
-                        "description": "The number of repositories to return"
-                    },
-                    "sort": {
-                        "anyOf": [
-                            {
-                                "anyOf": [
-                                    {
-                                        "not": {}
-                                    },
-                                    {
-                                        "type": "string",
-                                        "enum": ["pull_count", "updated_at"]
-                                    }
-                                ]
-                            },
-                            {
-                                "type": "null"
-                            }
-                        ],
-                        "description": "The criteria to sort the search results by. If the `sort` field is not set, the best match is used by default. When search extensions, documents are sort alphabetically if none is provided. Do not use it unless user explicitly asks for it."
-                    },
-                    "order": {
-                        "anyOf": [
-                            {
-                                "anyOf": [
-                                    {
-                                        "not": {}
-                                    },
-                                    {
-                                        "type": "string",
-                                        "enum": ["asc", "desc"]
-                                    }
-                                ]
-                            },
-                            {
-                                "type": "null"
-                            }
-                        ],
-                        "description": "The order to sort the search results by"
-                    },
-                    "images": {
-                        "type": "array",
-                        "items": {
-                            "type": "string"
-                        },
-                        "description": "The images to filter search results"
-                    }
->>>>>>> 278e4787
                 },
                 "logo_url": {
                   "anyOf": [
