--- conflicted
+++ resolved
@@ -71,17 +71,12 @@
 });
 
 const searchResults = z.object({
-<<<<<<< HEAD
-    total: z.number().optional().describe('The total number of repositories found'),
-    results: z.array(searchResult).optional().describe('The repositories found'),
-=======
   total: z
     .number()
     .optional()
     .describe("The total number of repositories found"),
   results: z.array(searchResult).optional().describe("The repositories found"),
   error: z.string().optional().nullable(),
->>>>>>> cf5a2f72
 });
 
 //#endregion
