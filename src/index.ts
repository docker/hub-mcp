import express, {Express, Request, Response} from "express";
import { StdioServerTransport } from "@modelcontextprotocol/sdk/server/stdio";
import { StreamableHTTPServerTransport } from "@modelcontextprotocol/sdk/server/streamableHttp";
import { McpServer as Server } from "@modelcontextprotocol/sdk/server/mcp.js";
import { JSONRPC_VERSION, METHOD_NOT_FOUND, INTERNAL_ERROR } from "@modelcontextprotocol/specification/schema/2025-06-18/schema";
import { ScoutAPI } from "./scout";
import { Asset } from "./asset";
import { Repos } from "./repos";
import { Accounts } from "./accounts";
import { Search } from "./search";

const DEFAULT_PORT = 3000;
const STDIO_OPTION = "stdio";
const STREAMABLE_HTTP_OPTION = "http";

class HubMCPServer {
  private readonly server: Server;

  constructor() {
    this.server = new Server(
      {
        name: "dockerhub-mcp-server",
        version: "1.0.0",
      },
      {
        capabilities: {
          tools: {},
        },
      }
    );

    // Load all configured APIs
    const assets: Asset[] = [
      new Repos(this.server, {
        name: "repos",
        host: "https://hub.docker.com/v2",
        auth: {
          type: "pat",
          token: process.env.HUB_PAT_TOKEN,
          username: process.env.HUB_USERNAME,
        },
      }),
      new Accounts(this.server, {
        name: "accounts",
        host: "https://hub.docker.com/v2",
        auth: {
          type: "pat",
          token: process.env.HUB_PAT_TOKEN,
          username: process.env.HUB_USERNAME,
        },
      }),
      new Search(this.server, {
        name: "search",
        host: "https://hub.docker.com/api/search",
      }),
      new ScoutAPI(this.server, {
        name: "scout",
        host: "https://api.scout.docker.com",
        auth: {
          type: "pat",
          token: process.env.HUB_PAT_TOKEN,
          username: process.env.HUB_USERNAME,
        },
      }),
    ];
    for (const asset of assets) {
      asset.RegisterTools();
    }
  }

  async run(port: number, transportType: string): Promise<void> {
    let transport = null;
    switch (transportType) {
      case STDIO_OPTION:
        transport = new StdioServerTransport();
        await this.server.connect(transport);
        console.info("mcp server listening over stdio");
        break;
      case STREAMABLE_HTTP_OPTION:
        const app = express();
        app.use(express.json());
        this.registerRoutes(app);
        app.listen(port, () => {
          console.info("mcp server listening listening on port ${port}");
        });
        break;
    }
  }

  private registerRoutes(app: Express) {
    app.post("/mcp", async (req: Request, res: Response) => {
<<<<<<< HEAD
      console.info("received mcp request:", req.body);
=======
      const sanitizedBody = JSON.stringify(req.body).replace(/\n|\r/g, "");
      console.info("Received MCP request:", sanitizedBody);
>>>>>>> 450b0488
      try {
        let transport = new StreamableHTTPServerTransport({
          sessionIdGenerator: undefined,
          enableJsonResponse: true,
        });

        await this.server.connect(transport);
        await transport.handleRequest(req, res, req.body);
      } catch (error) {
        console.error("error handling mcp request:", error);
        if (!res.headersSent) {
          res.status(500).json({
            jsonrpc: JSONRPC_VERSION,
            error: {
              code: INTERNAL_ERROR,
              message: "Internal server error",
            },
            id: null,
          });
        }
      }
    });

    app.get("/mcp", async (req: Request, res: Response) => {
      console.info("received get mcp request");
      res.writeHead(405).end(JSON.stringify({
        jsonrpc: JSONRPC_VERSION,
        error: {
          code: METHOD_NOT_FOUND,
          message: "Method not allowed."
        },
        id: null
      }));
    });

    app.delete("/mcp", async (req: Request, res: Response) => {
      console.log("received delete mcp request");
      res.writeHead(405).end(JSON.stringify({
        jsonrpc: JSONRPC_VERSION,
        error: {
          code: METHOD_NOT_FOUND,
          message: "Method not allowed."
        },
        id: null
      }));
    });
  }
}

function parseTransportFlag(args: string[]): string {
  let transportArg = args.find(arg => arg.startsWith("--transport="))?.split("=")[1];
  if (!transportArg) {
    console.info("transport unspecified, defaulting to ${STDIO_OPTION}");
    return STDIO_OPTION;
  }

  return transportArg;
}

function parsePortFlag(args: string[]): number {
  let portArg = args.find(arg => arg.startsWith("--port="))?.split("=")[1];
  if (!portArg || portArg.length === 0) {
    console.info("port unspecified, defaulting to ${DEFAULT_PORT}");
    return DEFAULT_PORT;
  }

  let portParsed = parseInt(portArg, 10);
  if (isNaN(portParsed)) {
    console.warn("invalid port specified, defaulting to ${DEFAULT_PORT}");
    return DEFAULT_PORT;
  }

    return portParsed;
}

// Main execution
async function main() {
  const args = process.argv.slice(2);
  let transportArg = parseTransportFlag(args);
  let port = parsePortFlag(args);

  const server = new HubMCPServer();
  // Start the server
  await server.run(port, transportArg);
  console.error("🚀 openapi mcp server is running...");
}

// Handle errors and start the server
process.on("unhandledRejection", (error) => {
  console.error("unhandled rejection:", error);
  process.exit(1);
});

main().catch((error) => {
  console.error("failed to start server:", error);
  process.exit(1);
});

// Handle server shutdown
process.on("SIGINT", async () => {
  console.log("shutting down server...");
  process.exit(0);
});<|MERGE_RESOLUTION|>--- conflicted
+++ resolved
@@ -89,12 +89,8 @@
 
   private registerRoutes(app: Express) {
     app.post("/mcp", async (req: Request, res: Response) => {
-<<<<<<< HEAD
-      console.info("received mcp request:", req.body);
-=======
       const sanitizedBody = JSON.stringify(req.body).replace(/\n|\r/g, "");
-      console.info("Received MCP request:", sanitizedBody);
->>>>>>> 450b0488
+      console.info("received mcp request:", sanitizedBody);
       try {
         let transport = new StreamableHTTPServerTransport({
           sessionIdGenerator: undefined,
