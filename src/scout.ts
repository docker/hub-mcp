--- conflicted
+++ resolved
@@ -20,13 +20,9 @@
 import { McpServer } from '@modelcontextprotocol/sdk/server/mcp.js';
 import z from 'zod';
 import { logger } from './logger';
-<<<<<<< HEAD
 import { CallToolResult } from '@modelcontextprotocol/sdk/types';
-=======
-
-const DHI_DISCLAIMER = `Docker Hardened Images are available for organizations entitled to DHIs.If you're interested in accessing Docker Hardened Images, please visit:
+const DHI_DISCLAIMER = `Docker Hardened Images are available for organizations entitled to DHIs. If you're interested in accessing Docker Hardened Images, please visit:
 https://www.docker.com/products/hardened-images/`;
->>>>>>> d5c3196f
 
 export class ScoutAPI extends Asset {
     private scoutClient: ScoutClient;
@@ -67,11 +63,7 @@
                 'docker-hardened-images',
                 {
                     description:
-<<<<<<< HEAD
                         'This API is used to list Docker Hardened Images (DHIs) mirrored into one of the organisations of the user from the dhi organisation. Must be always prompted to input the organisation by the user. Docker Hardened Images are the most secure, minimal, production-ready images available, with near-zero CVEs and enterprise-grade SLA.',
-=======
-                        'Docker Hardened Images (DHI) API. This API is used to query for mirrored DHIs in the namespace. It lists all the secure, minimal, production ready images available to get near-zero CVEs and enterprise-grade SLA.',
->>>>>>> d5c3196f
                     inputSchema: z.object({
                         organisation: z
                             .string()
@@ -83,89 +75,16 @@
                         title: 'List available Docker Hardened Images',
                     },
                 },
-<<<<<<< HEAD
                 this.dhis.bind(this)
-=======
-                async ({ namespace }) => {
-                    logger.info(`Querying for mirrored DHI images for organization: ${namespace}`);
-                    const { data, errors } = await this.scoutClient.query({
-                        dhiListMirroredRepositories: {
-                            __args: {
-                                context: { organization: namespace },
-                            },
-                            mirroredRepositories: {
-                                destinationRepository: {
-                                    name: true,
-                                    namespace: true,
-                                },
-                                dhiSourceRepository: {
-                                    displayName: true,
-                                    namespace: true,
-                                    name: true,
-                                },
-                            },
-                        },
-                    });
-                    if (errors) {
-                        logger.error(
-                            `Error querying for mirrored DHI images: ${JSON.stringify(errors)}`
-                        );
-                        return {
-                            content: [
-                                { type: 'text', text: JSON.stringify(errors, null, 2) },
-                                {
-                                    type: 'text',
-                                    text: DHI_DISCLAIMER,
-                                },
-                            ],
-                            isError: true,
-                        };
-                    }
-                    if (data.dhiListMirroredRepositories.mirroredRepositories.length === 0) {
-                        logger.info(`No mirrored DHI images found for organization: ${namespace}`);
-                        return {
-                            content: [
-                                {
-                                    type: 'text',
-                                    text: `There are no mirrored DHI images for the organization '${namespace}'. Could you try again by providing a different organization entitled to DHIs?`,
-                                },
-                                {
-                                    type: 'text',
-                                    text: DHI_DISCLAIMER,
-                                },
-                            ],
-                        };
-                    }
-                    logger.info(
-                        `Found ${data.dhiListMirroredRepositories.mirroredRepositories.length} mirrored DHI images for organization: ${namespace}`
-                    );
-                    return {
-                        content: [
-                            {
-                                type: 'text',
-                                text: `Here are the mirrored DHI images for the organization '${namespace}':\n\n${JSON.stringify(
-                                    data.dhiListMirroredRepositories.mirroredRepositories,
-                                    null,
-                                    2
-                                )}`,
-                            },
-                            {
-                                type: 'text',
-                                text: DHI_DISCLAIMER,
-                            },
-                        ],
-                    };
-                }
->>>>>>> d5c3196f
             )
         );
     }
     private async dhis({ organisation }: { organisation: string }): Promise<CallToolResult> {
-        logger.info(`calling DHI for organisation: ${organisation}`);
+        logger.info(`Querying for mirrored DHI images for organization: ${organisation}`);
         const { data, errors } = await this.scoutClient.query({
             dhiListMirroredRepositories: {
                 __args: {
-                    context: { namespace: organisation },
+                    context: { organization: organisation },
                 },
                 mirroredRepositories: {
                     destinationRepository: {
@@ -194,15 +113,48 @@
                 };
             }
             return {
-                content: [{ type: 'text', text: JSON.stringify(errors, null, 2) }],
+                content: [
+                    { type: 'text', text: JSON.stringify(errors, null, 2) },
+                    {
+                        type: 'text',
+                        text: DHI_DISCLAIMER,
+                    },
+                ],
                 isError: true,
             };
         }
+
+        if (data.dhiListMirroredRepositories?.mirroredRepositories?.length === 0) {
+            logger.info(`No mirrored DHI images found for organization: ${organisation}`);
+            return {
+                content: [
+                    {
+                        type: 'text',
+                        text: `There are no mirrored DHI images for the organization '${organisation}'. Could you try again by providing a different organization entitled to DHIs?`,
+                    },
+                    {
+                        type: 'text',
+                        text: DHI_DISCLAIMER,
+                    },
+                ],
+            };
+        }
+        logger.info(
+            `Found ${data.dhiListMirroredRepositories?.mirroredRepositories?.length} mirrored DHI images for organization: ${organisation}`
+        );
         return {
             content: [
                 {
                     type: 'text',
-                    text: JSON.stringify(data, null, 2),
+                    text: `Here are the mirrored DHI images for the organization '${organisation}':\n\n${JSON.stringify(
+                        data.dhiListMirroredRepositories?.mirroredRepositories,
+                        null,
+                        2
+                    )}`,
+                },
+                {
+                    type: 'text',
+                    text: DHI_DISCLAIMER,
                 },
             ],
         };
